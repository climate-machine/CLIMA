--- conflicted
+++ resolved
@@ -52,30 +52,6 @@
 end
 
 function init_state(state, balance_law, grid, ::Auxiliary)
-<<<<<<< HEAD
-    topology = grid.topology
-    Np = dofs_per_element(grid)
-    dim = dimensionality(grid)
-    polyorder = polynomialorder(grid)
-    vgeo = grid.vgeo
-    device = array_device(state)
-    nrealelem = length(topology.realelems)
-    event = Event(device)
-    event = kernel_init_state_auxiliary!(device, min(Np, 1024), Np * nrealelem)(
-        balance_law,
-        Val(dim),
-        Val(polyorder),
-        data(state),
-        vgeo,
-        topology.realelems,
-        dependencies = (event,),
-    )
-    event = MPIStateArrays.begin_ghost_exchange!(state; dependencies = event)
-    event = MPIStateArrays.end_ghost_exchange!(state; dependencies = event)
-    wait(device, event)
-
-=======
     init_state_auxiliary!(balance_law, state, grid)
->>>>>>> ac067d82
     return state
 end