function dump_state_and_aux_init(dgngrp, currtime)
    @assert dgngrp.interpol !== nothing
end

function get_dims(dgngrp)
    if dgngrp.interpol !== nothing
        if dgngrp.interpol isa InterpolationBrick
            if Array ∈ typeof(dgngrp.interpol.x1g).parameters
                h_x1g = dgngrp.interpol.x1g
                h_x2g = dgngrp.interpol.x2g
                h_x3g = dgngrp.interpol.x3g
            else
                h_x1g = Array(dgngrp.interpol.x1g)
                h_x2g = Array(dgngrp.interpol.x2g)
                h_x3g = Array(dgngrp.interpol.x3g)
            end
            dims = OrderedDict("x" => h_x1g, "y" => h_x2g, "z" => h_x3g)
        elseif dgngrp.interpol isa InterpolationCubedSphere
            if Array ∈ typeof(dgngrp.interpol.rad_grd).parameters
                h_rad_grd = dgngrp.interpol.rad_grd
                h_lat_grd = dgngrp.interpol.lat_grd
                h_long_grd = dgngrp.interpol.long_grd
            else
                h_rad_grd = Array(dgngrp.interpol.rad_grd)
                h_lat_grd = Array(dgngrp.interpol.lat_grd)
                h_long_grd = Array(dgngrp.interpol.long_grd)
            end
            dims = OrderedDict(
                "rad" => h_rad_grd,
                "lat" => h_lat_grd,
                "long" => h_long_grd,
            )
        else
            error("Unsupported interpolation topology $(dgngrp.interpol)")
        end
    else
        error("Dump of non-interpolated data currently unsupported")
    end

    return dims
end

function dump_state_and_aux_collect(dgngrp, currtime)
    DA = CLIMA.array_type()
    mpicomm = Settings.mpicomm
    dg = Settings.dg
    Q = Settings.Q
    FT = eltype(Q.data)
    bl = dg.balancelaw
    mpirank = MPI.Comm_rank(mpicomm)

    # filename (may also want to take out)
    dprefix = @sprintf(
        "%s_%s-%s-num%04d",
        dgngrp.out_prefix,
        dgngrp.name,
        Settings.starttime,
        dgngrp.num
    )
    statefilename = joinpath(Settings.output_dir, dprefix)
    auxfilename = joinpath(Settings.output_dir, "$(dprefix)_aux")

    statenames = flattenednames(vars_state_conservative(bl, FT))
    #statenames = ("rho", "rhou", "rhov", "rhow", "rhoe")
    auxnames = flattenednames(vars_state_auxiliary(bl, FT))

    all_state_data = nothing
    all_aux_data = nothing
    if dgngrp.interpol !== nothing
        istate = DA(Array{FT}(
            undef,
            dgngrp.interpol.Npl,
            number_state_conservative(bl, FT),
        ))
        interpolate_local!(dgngrp.interpol, Q.data, istate)

        if dgngrp.project
            if dgngrp.interpol isa InterpolationCubedSphere
                # TODO: get indices here without hard-coding them
                _ρu, _ρv, _ρw = 2, 3, 4
                project_cubed_sphere!(dgngrp.interpol, istate, (_ρu, _ρv, _ρw))
            else
                error("Can only project for InterpolationCubedSphere")
            end
        end

        all_state_data =
            accumulate_interpolated_data(mpicomm, dgngrp.interpol, istate)

        iaux = DA(Array{FT}(
            undef,
            dgngrp.interpol.Npl,
            number_state_auxiliary(bl, FT),
        ))
        interpolate_local!(dgngrp.interpol, dg.state_auxiliary.data, iaux)

        all_aux_data =
            accumulate_interpolated_data(mpicomm, dgngrp.interpol, iaux)
    else
        error("Dump of non-interpolated data currently unsupported")
    end

<<<<<<< HEAD
    dims = get_dims(dgngrp)
    dim_names = tuple(collect(keys(dims))...)

    statevarvals = OrderedDict()
    for i in 1:number_state_conservative(bl, FT)
        statevarvals[statenames[i]] = (dim_names, all_state_data[:, :, :, i])
    end
    write_data(dgngrp.writer, statefilename, dims, statevarvals, currtime)

    auxvarvals = OrderedDict()
    for i in 1:number_state_auxiliary(bl, FT)
        auxvarvals[auxnames[i]] = (dim_names, all_aux_data[:, :, :, i])
=======
    if mpirank == 0
        dims = get_dims(dgngrp)
        dim_names = tuple(collect(keys(dims))...)

        statevarvals = OrderedDict()
        for i in 1:number_state_conservative(bl, FT)
            statevarvals[statenames[i]] = (dim_names, all_state_data[:, :, :, i])
        end
        write_data(dgngrp.writer, statefilename, dims, statevarvals, currtime)

        auxvarvals = OrderedDict()
        for i in 1:number_state_auxiliary(bl, FT)
            auxvarvals[auxnames[i]] = (dim_names, all_aux_data[:, :, :, i])
        end
        write_data(dgngrp.writer, auxfilename, dims, auxvarvals, currtime)
>>>>>>> d7a1e454
    end

    MPI.Barrier(mpicomm)
    return nothing
end

function dump_state_and_aux_fini(dgngrp, currtime) end<|MERGE_RESOLUTION|>--- conflicted
+++ resolved
@@ -100,20 +100,6 @@
         error("Dump of non-interpolated data currently unsupported")
     end
 
-<<<<<<< HEAD
-    dims = get_dims(dgngrp)
-    dim_names = tuple(collect(keys(dims))...)
-
-    statevarvals = OrderedDict()
-    for i in 1:number_state_conservative(bl, FT)
-        statevarvals[statenames[i]] = (dim_names, all_state_data[:, :, :, i])
-    end
-    write_data(dgngrp.writer, statefilename, dims, statevarvals, currtime)
-
-    auxvarvals = OrderedDict()
-    for i in 1:number_state_auxiliary(bl, FT)
-        auxvarvals[auxnames[i]] = (dim_names, all_aux_data[:, :, :, i])
-=======
     if mpirank == 0
         dims = get_dims(dgngrp)
         dim_names = tuple(collect(keys(dims))...)
@@ -129,7 +115,6 @@
             auxvarvals[auxnames[i]] = (dim_names, all_aux_data[:, :, :, i])
         end
         write_data(dgngrp.writer, auxfilename, dims, auxvarvals, currtime)
->>>>>>> d7a1e454
     end
 
     MPI.Barrier(mpicomm)
