"""
    MoistThermodynamics

Moist thermodynamic functions, e.g., for air pressure (atmosphere equation
of state), latent heats of phase transitions, saturation vapor pressures, and
saturation specific humidities
"""
module MoistThermodynamics

using PlanetParameters

using ..RootSolvers

# Atmospheric equation of state
export air_pressure, air_temperature, air_density

# Energies
export total_energy, internal_energy, internal_energy_sat

# Specific heats of moist air
export cp_m, cv_m, gas_constant_air

# Latent heats
export latent_heat_vapor, latent_heat_sublim, latent_heat_fusion

# Saturation vapor pressures and specific humidities over liquid and ice
<<<<<<< HEAD
export Liquid, Ice, Generic
export saturation_vapor_pressure, sat_shum_generic, sat_shum
=======
export Liquid, Ice
export sat_vapor_pressure, sat_shum_generic, sat_shum
>>>>>>> 0b56b24b

# Functions used in thermodynamic equilibrium among phases (liquid and ice
# determined diagnostically from total water specific humidity)
export liquid_fraction, phase_partitioning_eq!, saturation_adjustment

# Auxiliary functions, e.g., for diagnostic purposes
export liquid_ice_pottemp

"""
    gas_constant_air([q_t=0, q_l=0, q_i=0])

Return the specific gas constant of moist air, given the total specific
humidity `q_t`, and, optionally, the liquid specific humidity `q_l`,
and the ice specific humidity `q_i`. When no input argument is given, it
returns the specific gas constant of dry air.
"""
function gas_constant_air(q_t=0, q_l=0, q_i=0)

    return R_d * ( 1 +  (molmass_ratio - 1)*q_t - molmass_ratio*(q_l + q_i) )

end

"""
    air_pressure(T, ρ[, q_t=0, q_l=0, q_i=0])

Return the air pressure from the equation of state (ideal gas law), given
the air temperature `T`, the (moist-)air density `ρ`, and, optionally, the total
specific humidity `q_t`, the liquid specific humidity `q_l`, and the ice
specific humidity `q_i`. Without the specific humidity arguments, it returns
the air pressure from the equation of state of dry air.
"""
function air_pressure(T, ρ, q_t=0, q_l=0, q_i=0)

    return gas_constant_air(q_t, q_l, q_i) * ρ * T

end

"""
    air_density(T, p[, q_t=0, q_l=0, q_i=0])

Return the (moist-)air density from the equation of state (ideal gas law), given
the air temperature `T`, the pressure `p`, and, optionally, the total specific
humidity `q_t`, the liquid specific humidity `q_l`, and the ice specific
humidity `q_i`. Without the specific humidity arguments, it returns the air
density from the equation of state of dry air.
"""
function air_density(T, p, q_t=0, q_l=0, q_i=0)

    return p / (gas_constant_air(q_t, q_l, q_i) * T)

end

"""
    cp_m([q_t=0, q_l=0, q_i=0])

Return the isobaric specific heat capacity of moist air, given the
total water specific humidity `q_t`, liquid specific humidity `q_l`, and
ice specific humidity `q_i`. Without the specific humidity arguments, it returns
the isobaric specific heat capacity of dry air.
"""
function cp_m(q_t=0, q_l=0, q_i=0)

    return cp_d + (cp_v - cp_d)*q_t + (cp_l - cp_v)*q_l + (cp_i - cp_v)*q_i

end

"""
    cv_m([q_t=0, q_l=0, q_i=0])

Return the isochoric specific heat capacity of moist air, given the
total water specific humidity `q_t`, liquid specific humidity `q_l`, and
ice specific humidity `q_i`. Without the specific humidity arguments, it returns
the isochoric specific heat capacity of dry air.
"""
function cv_m(q_t=0, q_l=0, q_i=0)

    return cv_d + (cv_v - cv_d)*q_t + (cv_l - cv_v)*q_l + (cv_i - cv_v)*q_i

end

"""
    air_temperature(e_int[, q_t=0, q_l=0, q_i=0])

Return the air temperature, given the internal energy `e_int` per unit mass,
and, optionally, the total specific humidity `q_t`, the liquid specific humidity
`q_l`, and the ice specific humidity `q_i`.
"""
function air_temperature(internal_energy, q_t=0, q_l=0, q_i=0)

    return T_0 +
        ( internal_energy - (q_t - q_l) * IE_v0 + q_i * (IE_v0 + IE_i0) )/
            cv_m(q_t, q_l, q_i)

end

"""
    internal_energy(T[, q_t=0, q_l=0, q_i=0])

Return the internal energy per unit mass, given the temperature `T`, and,
optionally, the total specific humidity `q_t`, the liquid specific humidity
`q_l`, and the ice specific humidity `q_i`.
"""
function internal_energy(T, q_t=0, q_l=0, q_i=0)

    return cv_m(q_t, q_l, q_i) * (T - T_0) +
        (q_t - q_l) * IE_v0 - q_i * (IE_v0 + IE_i0)

end

"""
    internal_energy_sat(T, ρ, q_t)

Return the internal energy per unit mass in thermodynamic equilibrium at
saturation, given the temperature `T`, (moist-)air density `ρ`, and total
specific humidity `q_t`.
"""
function internal_energy_sat(T, ρ, q_t)

    # get equilibrium phase partitioning
    _q_l, _q_i = phase_partitioning_eq(T, ρ, q_t)

    return internal_energy(T, q_t, _q_l, _q_i)

end

"""
    total_energy(KE, PE, T[, q_t=0, q_l=0, q_i=0])

Return the total energy per unit mass, given the kinetic energy per unit
mass `KE`, the potential energy per unit mass `PE`, the temperature `T`, and,
optionally, the total specific humidity `q_t`, the liquid specific humidity
`q_l`, and the ice specific humidity `q_i`.
"""
function total_energy(kinetic_energy, potential_energy, T, q_t=0, q_l=0, q_i=0)

    return kinetic_energy + potential_energy +
        internal_energy(T, q_t, q_l, q_i)

end

"""
    latent_heat_vapor(T)

Return the specific latent heat of vaporization at temperature `T`.
"""
function latent_heat_vapor(T)

     return latent_heat_generic(T, LH_v0, cp_v - cp_l)

end

"""
    latent_heat_sublim(T)

Return the specific latent heat of sublimation at temperature `T`.
"""
function latent_heat_sublim(T)

    return latent_heat_generic(T, LH_s0, cp_v - cp_i)

end

"""
    latent_heat_fusion(T)

Return the specific latent heat of fusion at temperature `T`.
"""
function latent_heat_fusion(T)

    return latent_heat_generic(T, LH_f0, cp_l - cp_i)

end

"""
    latent_heat_generic(T, LH_0, cp_diff)

Return the specific latent heat of a generic phase transition between
two phases using Kirchhoff's relation.

The latent heat computation assumes constant isobaric specifc heat capacities
of the two phases. `T` is the temperature, `LH_0` is the latent heat of the
phase transition at `T_0`, and `cp_diff` is the difference between the isobaric
specific heat capacities (heat capacity in the higher-temperature phase minus
that in the lower-temperature phase).
"""
function latent_heat_generic(T, LH_0, cp_diff)

    return LH_0 + cp_diff * (T - T_0)

end

abstract type Phase end
struct Liquid <: Phase end
struct Ice <: Phase end

"""
    `saturation_vapor_pressure(T, Liquid())`
Return the saturation vapor pressure over a plane liquid surface at
temperature `T`.

    `saturation_vapor_pressure(T, Ice())`
Return the saturation vapor pressure over a plane ice surface at
temperature `T`.

    `saturation_vapor_pressure(T, LH_0, cp_diff)`

Compute the saturation vapor pressure over a plane surface by integration
of the Clausius-Clepeyron relation.

The Clausius-Clapeyron relation

    dlog(p_vs)/dT = [LH_0 + cp_diff * (T-T_0)]/(R_v*T^2)

is integrated from the triple point temperature `T_triple`, using
Kirchhoff's relation

    L = LH_0 + cp_diff * (T - T_0)

for the specific latent heat `L` with constant isobaric specific
heats of the phases. The linear dependence of the specific latent heat
on temperature `T` allows analytic integration of the Clausius-Clapeyron
relation to obtain the saturation vapor pressure `p_vs` as a function of
the triple point pressure `press_triple`.

"""
saturation_vapor_pressure(T, ::Liquid) = saturation_vapor_pressure(T, LH_v0, cp_v - cp_l)
saturation_vapor_pressure(T, ::Ice) = saturation_vapor_pressure(T, LH_s0, cp_v - cp_i)

function saturation_vapor_pressure(T, LH_0, cp_diff)

    return press_triple * (T/T_triple)^(cp_diff/R_v) *
        exp( (LH_0 - cp_diff*T_0)/R_v * (1 / T_triple - 1 / T) )

end

"""
    sat_shum_generic(T, ρ[; phase=Liquid()])

Compute the saturation specific humidity over a plane surface of
condensate, given the temperature `T` and the (moist-)air density `ρ`.

The optional argument `phase` can be ``Liquid()`` or ``"ice"`` and indicates
the condensed phase.
"""
function sat_shum_generic(T, ρ; phase::Phase=Liquid())

    p_vs = saturation_vapor_pressure(T, phase)

    return sat_shum_from_pressure(ρ, T, p_vs)

end

"""
    sat_shum(T, ρ[, q_l=0, q_i=0])

Compute the saturation specific humidity, given the temperature `T` and
(moist-)air density `ρ`.

If the optional liquid, and ice specific humdities `q_t` and `q_l` are given,
the saturation specific humidity is that over a mixture of liquid and ice,
computed in a thermodynamically consistent way from the weighted sum of the
latent heats of the respective phase transitions (Pressel et al., JAMES, 2015).
That is, the saturation vapor pressure and from it the saturation
specific humidity are computed from a weighted mean of the latent heats of
vaporization and sublimation, with the weights given by the fractions of
condensate `q_l`/(`q_l` + `q_i`) and `q_i`/(`q_l` + `q_i`) that are liquid and
ice, respectively.

If the condensate specific humidities `q_l` and `q_i` are not given or are both
zero, the saturation specific humidity is that over a mixture of liquid and ice,
with the fraction of liquid given by temperature dependent `liquid_fraction(T)`
and the fraction of ice by the complement `1 - liquid_fraction(T)`.
"""
function sat_shum(T, ρ, q_l=0, q_i=0)

    # get phase partitioning
    _liquid_frac = liquid_fraction(T, q_l, q_i)
    _ice_frac    = 1 - _liquid_frac

    # effective latent heat at T_0 and effective difference in isobaric specific
    # heats of the mixture
    LH_0        = _liquid_frac * LH_v0 + _ice_frac * LH_s0
    cp_diff     = _liquid_frac * (cp_v - cp_l) + _ice_frac * (cp_v - cp_i)

    # saturation vapor pressure over possible mixture of liquid and ice
    p_vs        = saturation_vapor_pressure(T, LH_0, cp_diff)

    return sat_shum_from_pressure(ρ, T, p_vs)

end


"""
    sat_shum_from_pressure(ρ, T, p_vs)

Compute the saturation specific humidity, given the ambient air density `ρ`,
temperature `T`, and the saturation vapor pressure `p_vs`.
"""
function sat_shum_from_pressure(ρ, T, p_vs)

    return min(eltype(ρ)(1.), p_vs / (ρ * R_v * T))

end

"""
    liquid_fraction(T[, q_l=0, q_i=0])

Return the fraction of condensate that is liquid.

If the optional input arguments `q_l` and `q_i` are not given or are zero, the
fraction of liquid is a function that is 1 above `T_freeze` and goes to zero below
`T_freeze`. If `q_l` or `q_i` are nonzero, the liquid fraction is computed from
them.
"""
function liquid_fraction(T, q_l=0, q_i=0)

q_c         = q_l + q_i     # condensate specific humidity

# For now: Heaviside function for partitioning into liquid and ice: all liquid
# for T > T_freeze; all ice for T <= T_freeze
_liquid_frac = heaviside(T - T_freeze)

return ifelse(q_c > 0, q_l / q_c, _liquid_frac)

end

"""
    heaviside(t)

Return the Heaviside step function at `t`.
"""
function heaviside(t)
   eltype(t)(1//2) * (sign(t) + 1)
end

"""
    phase_partitioning_eq!(q_l, q_i, T, ρ, q_t)

Return the partitioning of the phases in equilibrium.

Given the temperature `T` and (moist-)air density `ρ`, `phase_partitioning_eq!`
partitions the total specific humidity `q_t` into the liquid specific humidity
`q_l` and ice specific humiditiy `q_l` using the `liquid_fraction`
function. The residual `q_t - q_l - q_i` is the vapor specific humidity.
"""
function phase_partitioning_eq!(q_l_out, q_i_out, T, ρ, q_t)

    for k=1:length(q_l_out)
        @inbounds q_l_out[k], q_i_out[k] = phase_partitioning_eq(T[k], ρ[k], q_t[k])
    end

end

function phase_partitioning_eq(T, ρ, q_t)

    _liquid_frac = liquid_fraction(T)   # fraction of condensate that is liquid
    q_vs         = sat_shum(T, ρ) # saturation specific humidity
    q_c          = max(q_t - q_vs, 0) # condensate specific humidity
    q_l_out      = _liquid_frac * q_c  # liquid specific humidity
    q_i_out      = (1 - _liquid_frac) * q_c # ice specific humidity

    return q_l_out, q_i_out

end

"""
    saturation_adjustment(e_int, ρ, q_t[, T_init = T_triple])

Return the temperature that is consistent with the internal energy `e_int`,
(moist-)air density `ρ`, and total specific humidity `q_t`.

The optional input value of the temperature `T_init` is taken as the initial
value of the saturation adjustment iterations.
"""
function saturation_adjustment(e_int, ρ, q_t, T_init = T_triple)
    tol_abs = 1e-3*cv_d
    iter_max = 10
    args = (ρ, q_t, e_int)
    T0 = max(T_min, air_temperature(e_int, q_t, 0.0, 0.0))
    T1 = air_temperature(e_int, q_t, 0.0, q_t)
    roots_equation(x, ρ, q_t, e_int) = internal_energy_sat(x, ρ, q_t) - e_int
    T, converged = find_zero(roots_equation,
                             T0, T1,
                             args,
                             IterParams(tol_abs, iter_max),
                             SecantMethod()
                             )
    return T

end

"""
    liquid_ice_pottemp(T, p[, q_t=0, q_l=0, q_i=0])

Return the liquid-ice potential temperature, given the temperature `T`,
pressure `p`, total specific humidity `q_t`, liquid specific humidity `q_l`,
and ice specific humidity `q_i`.

"""
function liquid_ice_pottemp(T, p, q_t=0, q_l=0, q_i=0)

    # gas constant and isobaric specific heat of moist air
    _R_m    = gas_constant_air(q_t, q_l, q_i)
    _cp_m   = cp_m(q_t, q_l, q_i)

    # potential temperature
    pottemp = T * (MSLP/p)^(_R_m/_cp_m)

    # liquid-ice potential temperature, approximating latent heats
    # of phase transitions as constants
    return pottemp * exp(-(LH_v0*q_l + LH_s0*q_i)/(_cp_m*T))

end

end #module MoistThermodynamics.jl<|MERGE_RESOLUTION|>--- conflicted
+++ resolved
@@ -24,13 +24,8 @@
 export latent_heat_vapor, latent_heat_sublim, latent_heat_fusion
 
 # Saturation vapor pressures and specific humidities over liquid and ice
-<<<<<<< HEAD
-export Liquid, Ice, Generic
+export Liquid, Ice
 export saturation_vapor_pressure, sat_shum_generic, sat_shum
-=======
-export Liquid, Ice
-export sat_vapor_pressure, sat_shum_generic, sat_shum
->>>>>>> 0b56b24b
 
 # Functions used in thermodynamic equilibrium among phases (liquid and ice
 # determined diagnostically from total water specific humidity)
