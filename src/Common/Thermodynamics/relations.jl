--- conflicted
+++ resolved
@@ -904,11 +904,7 @@
 ) where {FT <: Real}
 
     q_sat::FT = q_vap_saturation_generic(param_set, T, ρ, Liquid())
-<<<<<<< HEAD
-    q_vap::FT = max(FT(0), q.tot - q.liq - q.ice)
-=======
     q_vap::FT = vapor_specific_humidity(q)
->>>>>>> 9b9ae21f
 
     return q_vap / q_sat - FT(1)
 end
@@ -921,11 +917,7 @@
 ) where {FT <: Real}
 
     q_sat::FT = q_vap_saturation_generic(param_set, T, ρ, Ice())
-<<<<<<< HEAD
-    q_vap::FT = max(FT(0), q.tot - q.liq - q.ice)
-=======
     q_vap::FT = vapor_specific_humidity(q)
->>>>>>> 9b9ae21f
 
     return q_vap / q_sat - FT(1)
 end
