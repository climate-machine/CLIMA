--- conflicted
+++ resolved
@@ -35,16 +35,10 @@
 export liquid_fraction_equil, liquid_fraction_nonequil, saturation_adjustment, PhasePartition_equil
 
 # Auxiliary functions, e.g., for diagnostic purposes
-<<<<<<< HEAD
-export air_temperature_from_liquid_ice_pottemp, dry_pottemp, virtual_pottemp, exner
-export liquid_ice_pottemp, liquid_ice_pottemp_sat, relative_humidity
-export buoyancy_flux
-=======
 export air_temperature_from_liquid_ice_pottemp, air_temperature_from_liquid_ice_pottemp_given_pressure
 export air_temperature_from_liquid_ice_pottemp_non_linear
 export dry_pottemp, dry_pottemp_given_pressure, virtual_pottemp, exner, exner_given_pressure
 export liquid_ice_pottemp, liquid_ice_pottemp_given_pressure, liquid_ice_pottemp_sat, relative_humidity
->>>>>>> a96ccc97
 
 include("states.jl")
 
@@ -798,16 +792,19 @@
 function saturation_adjustment_q_tot_θ_liq_ice(θ_liq_ice::FT, q_tot::FT, ρ::FT) where {FT<:Real}
   T_1 = air_temperature_from_liquid_ice_pottemp(θ_liq_ice, ρ, PhasePartition(q_tot)) # Assume all vapor
   q_v_sat = q_vap_saturation(T_1, ρ)
-<<<<<<< HEAD
+  unsaturated = q_tot <= q_v_sat
   T_sol = T_1
-  if q_tot <= q_v_sat # If not saturated
+  if unsaturated
   else  # If saturated, iterate
-    T_2 = air_temperature_from_liquid_ice_pottemp(θ_liq_ice, p, PhasePartition(q_tot, DT(0), q_tot)) # Assume all ice
+    T_2 = air_temperature_from_liquid_ice_pottemp(θ_liq_ice, p, PhasePartition(q_tot, FT(0), q_tot)) # Assume all ice
 
     # TOFIX: CLIMA implementation
     # T, converged = find_zero(
     #   T -> θ_liq_ice - liquid_ice_pottemp_sat(T, p, PhasePartition_equil(T, ρ, q_tot)),
-    #   T_1, T_2, SecantMethod(), DT(1e-3), 10)
+    #   T_1, T_2, SecantMethod(), FT(1e-3), 10)
+    # if !converged
+    #   error("saturation_adjustment_q_tot_θ_liq_ice did not converge")
+    # end
 
     function eos(T)
       q_vap_sat = q_vap_saturation(T, ρ)
@@ -816,21 +813,7 @@
     end
 
     # TOFIX: SCAMPY implementation
-    T_sol, converged = find_zero(T -> eos(T), T_1, T_2, SecantMethod(), DT(1e-3), 10)
-=======
-  unsaturated = q_tot <= q_v_sat
-  if unsaturated
-    return T_1
-  else
-    T_2 = air_temperature_from_liquid_ice_pottemp(θ_liq_ice, ρ, PhasePartition(q_tot, FT(0), q_tot)) # Assume all ice
-    T, converged = find_zero(
-      T -> liquid_ice_pottemp_sat(T, ρ, q_tot) - θ_liq_ice,
-      T_1, T_2, SecantMethod(), FT(1e-5), 40)
-      if !converged
-        error("saturation_adjustment_q_tot_θ_liq_ice did not converge")
-      end
-    return T
->>>>>>> a96ccc97
+    T_sol, converged = find_zero(T -> eos(T), T_1, T_2, SecantMethod(), FT(1e-3), 10)
   end
   return T_sol
 end
