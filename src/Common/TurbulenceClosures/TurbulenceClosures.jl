--- conflicted
+++ resolved
@@ -75,7 +75,6 @@
     NoHyperDiffusion,
     DryBiharmonic,
     EquilMoistBiharmonic,
-<<<<<<< HEAD
     DivergenceDampingModel, 
     NoDivergenceDamping, 
     ConstantCoeffDivergenceDamping,
@@ -85,15 +84,10 @@
     init_aux_divdamping!,
     compute_gradient_flux!,
     turbulence_nodal_update_auxiliary_state!
-=======
     NoViscousSponge,
     UpperAtmosSponge,
     turbulence_tensors,
-    init_aux_turbulence!,
-    init_aux_hyperdiffusion!,
-    turbulence_nodal_update_auxiliary_state!,
     sponge_viscosity_modifier!
->>>>>>> e983bc86
 
 # ### Abstract Type
 # We define a `TurbulenceClosureModel` abstract type and
@@ -114,17 +108,16 @@
 abstract type HyperDiffusion end
 
 """
-<<<<<<< HEAD
     Abstract type for divergence damping models
 """
 abstract type DivergenceDampingModel end
-=======
+
+"""
     Abstract type for viscous sponge layers. 
 Modifier for viscosity computed from existing turbulence closures.
 """
 abstract type ViscousSponge end
 
->>>>>>> e983bc86
 
 """
     init_aux_turbulence!
@@ -1022,7 +1015,6 @@
     flux.ρe += hyperdiffusive.hyperdiffusion.ν∇³h_tot * state.ρ
 end
 
-<<<<<<< HEAD
 ###
 ### Divergence Damping Models
 ###
@@ -1102,7 +1094,9 @@
     # Diagonal viscosity tensor 
     ν_dd = νdd_h .+ νdd_v
     flux.ρu -= SDiagonal(div,div,div) * ν_dd
-=======
+end
+
+
 # ### [Viscous Sponge](@id viscous-sponge)
 # `ViscousSponge` requires a user to specify a constant viscosity (kinematic), 
 # a sponge start height, the domain height, a sponge strength, and a sponge
@@ -1167,7 +1161,6 @@
         D_t += β_sponge * D_t
         τ += β_sponge * τ
     end
->>>>>>> e983bc86
 end
 
 end #module TurbulenceClosures.jl