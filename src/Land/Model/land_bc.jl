--- conflicted
+++ resolved
@@ -4,11 +4,8 @@
     Neumann,
     NoBC,
     SurfaceDrivenWaterBoundaryConditions,
-<<<<<<< HEAD
     CATHYWaterBoundaryConditions
-=======
     SurfaceDrivenHeatBoundaryConditions
->>>>>>> 08774ef8
 
 """
    AbstractBoundaryConditions 
@@ -76,10 +73,7 @@
     "Runoff model"
     runoff_model::RD
 end
-<<<<<<< HEAD
-=======
-
->>>>>>> 08774ef8
+
 """
     CATHYWaterBoundaryConditions(
         ::Type{FT};
