--- conflicted
+++ resolved
@@ -97,10 +97,6 @@
     hydraulics::AbstractHydraulicsModel{FT} = vanGenuchten{FT}(),
     initialϑ_l::Function = (aux) -> eltype(aux)(NaN),
     initialθ_i::Function = (aux) -> eltype(aux)(0.0),
-<<<<<<< HEAD
-    boundaries::AbstractBoundaryConditions = GeneralBoundaryConditions(),
-=======
->>>>>>> 98399afe
 ) where {FT}
     args = (
         impedance_factor,
