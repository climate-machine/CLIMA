--- conflicted
+++ resolved
@@ -50,19 +50,11 @@
   s_half_D = @shmem FT (Nq, Nq)
   l_rhs = @scratch FT (nY, Nq, Nq, Nqk) 3
 
-<<<<<<< HEAD
   source! !== nothing && (l_S = MArray{Tuple{nY}, FT}(undef))
-  l_Y = MArray{Tuple{nY}, FT}(undef)
+  l_Y = @scratch FT (nY, Nq, Nq, Nqk) 3
   l_W = MArray{Tuple{nW}, FT}(undef)
-  l_A = MArray{Tuple{nA}, FT}(undef)
+  l_A = @scratch FT (nA, Nq, Nq, Nqk) 3
   l_F = MArray{Tuple{3, nY}, FT}(undef)
-=======
-  source! !== nothing && (l_S = MArray{Tuple{nstate}, FT}(undef))
-  l_Q = @scratch FT (nstate, Nq, Nq, Nqk) 3
-  l_Qvisc = MArray{Tuple{nviscstate}, FT}(undef)
-  l_aux = @scratch FT (nauxstate, Nq, Nq, Nqk) 3
-  l_F = MArray{Tuple{3, nstate}, FT}(undef)
->>>>>>> c6154600
   l_M = @scratch FT (Nq, Nq, Nqk) 3
 
   l_ξ1x1 = @scratch FT (Nq, Nq, Nqk) 3
@@ -88,11 +80,7 @@
     end
   end
 
-<<<<<<< HEAD
-  @inbounds @loop for e in (E; blockIdx().x)
-=======
-  @inbounds @views @loop for e in (elems; blockIdx().x)
->>>>>>> c6154600
+  @inbounds @views @loop for e in (E; blockIdx().x)
     @loop for k in (1:Nqk; threadIdx().z)
       @loop for j in (1:Nq; threadIdx().y)
         @loop for i in (1:Nq; threadIdx().x)
@@ -116,49 +104,22 @@
             l_rhs[s, i, j, k] = increment ? rhs[ijk, s, e] : zero(FT)
           end
 
-<<<<<<< HEAD
-          @unroll for s = 1:nY
-            l_Y[s] = Y[ijk, s, e]
-          end
-
-          @unroll for s = 1:nW
-            l_W[s] = W[ijk, s, e]
+          @unroll for s = 1:nY
+            l_Y[s, i, j, k] = Y[ijk, s, e]
           end
 
           @unroll for s = 1:nA
-            l_A[s] = A[ijk, s, e]
+            l_A[s, i, j, k] = A[ijk, s, e]
           end
 
           fill!(l_F, -zero(eltype(l_F)))
           flux_nondiffusive!(bl,
                              Grad{vars_state(bl,FT)}(l_F),
-                             Vars{vars_state(bl,FT)}(l_Y),
-                             Vars{vars_aux(bl,FT)}(l_A),
+                             Vars{vars_state(bl,FT)}(l_Y[:, i, j, k]),
+                             Vars{vars_aux(bl,FT)}(l_A[:, i, j, k]),
                              t)
-          flux_diffusive!(bl,
-                          Grad{vars_state(bl,FT)}(l_F),
-                          Vars{vars_state(bl,FT)}(l_Y),
-                          Vars{vars_diffusive(bl,FT)}(l_W),
-                          Vars{vars_aux(bl,FT)}(l_A),
-                          t)
-
-          @unroll for s = 1:nY
-=======
-          @unroll for s = 1:nstate
-            l_Q[s, i, j, k] = Q[ijk, s, e]
-          end
-
-          @unroll for s = 1:nauxstate
-            l_aux[s, i, j, k] = auxstate[ijk, s, e]
-          end
-
-          fill!(l_F, -zero(eltype(l_F)))
-          flux_nondiffusive!(bl, Grad{vars_state(bl,FT)}(l_F),
-                             Vars{vars_state(bl,FT)}(l_Q[:, i, j, k]),
-                             Vars{vars_aux(bl,FT)}(l_aux[:, i, j, k]), t)
-
-          @unroll for s = 1:nstate
->>>>>>> c6154600
+
+          @unroll for s = 1:nY
             s_F[1,i,j,k,s] = l_F[1,s]
             s_F[2,i,j,k,s] = l_F[2,s]
             s_F[3,i,j,k,s] = l_F[3,s]
@@ -166,16 +127,11 @@
 
           # if source! !== nothing
           fill!(l_S, -zero(eltype(l_S)))
-<<<<<<< HEAD
           source!(bl,
-                  Vars{vars_state(bl,FT)}(l_S), Vars{vars_state(bl,FT)}(l_Y),
-                  Vars{vars_aux(bl,FT)}(l_A),
+                  Vars{vars_state(bl,FT)}(l_S),
+                  Vars{vars_state(bl,FT)}(l_Y[:, i, j, k]),
+                  Vars{vars_aux(bl,FT)}(l_A[:, i, j, k]),
                   t)
-=======
-          source!(bl, Vars{vars_state(bl,FT)}(l_S),
-                  Vars{vars_state(bl,FT)}(l_Q[:, i, j, k]),
-                  Vars{vars_aux(bl,FT)}(l_aux[:, i, j, k]), t)
->>>>>>> c6154600
 
           @unroll for s = 1:nY
             l_rhs[s, i, j, k] += l_S[s]
@@ -230,23 +186,20 @@
     @loop for k in (1:Nqk; threadIdx().z)
       @loop for j in (1:Nq; threadIdx().y)
         @loop for i in (1:Nq; threadIdx().x)
-<<<<<<< HEAD
-          @unroll for s = 1:nY
-=======
           ijk = i + Nq * ((j-1) + Nq * (k-1))
 
-          @unroll for s = 1:nviscstate
-            l_Qvisc[s] = Qvisc[ijk, s, e]
+          @unroll for s = 1:nW
+            l_W[s] = W[ijk, s, e]
           end
 
           fill!(l_F, -zero(eltype(l_F)))
-          flux_diffusive!(bl, Grad{vars_state(bl,FT)}(l_F),
-                          Vars{vars_state(bl,FT)}(l_Q[:, i, j, k]),
-                          Vars{vars_diffusive(bl,FT)}(l_Qvisc),
-                          Vars{vars_aux(bl,FT)}(l_aux[:, i, j, k]), t)
-
-          @unroll for s = 1:nstate
->>>>>>> c6154600
+          flux_diffusive!(bl,
+                          Grad{vars_state(bl,FT)}(l_F),
+                          Vars{vars_state(bl,FT)}(l_Y[:, i, j, k]),
+                          Vars{vars_diffusive(bl,FT)}(l_W),
+                          Vars{vars_aux(bl,FT)}(l_A[:, i, j, k]), t)
+
+          @unroll for s = 1:nY
             F1, F2, F3 = s_F[1,i,j,k,s], s_F[2,i,j,k,s], s_F[3,i,j,k,s]
 
             F1 += 2l_F[1,s]
@@ -313,8 +266,8 @@
 end
 
 function volume_tendency!(bl::BalanceLaw, ::Val{Nd}, ::Val{polyorder},
-                    ::VerticalDirection, rhs, Y, Qvisc, auxstate, vgeo, t,
-                    ω, D, elems, increment) where {Nd, polyorder}
+                    ::VerticalDirection, rhs, Y, W, A, vgeo, t,
+                    ω, D, E, increment) where {Nd, polyorder}
   N = polyorder
   FT = eltype(Y)
   nY = num_state(bl,FT)
@@ -330,19 +283,11 @@
   s_half_D = @shmem FT (Nq, Nq)
   l_rhs = @scratch FT (nY, Nq, Nq, Nqk) 3
 
-<<<<<<< HEAD
   source! !== nothing && (l_S = MArray{Tuple{nY}, FT}(undef))
-  l_Y = MArray{Tuple{nY}, FT}(undef)
+  l_Y = @scratch FT (nY, Nq, Nq, Nqk) 3
   l_W = MArray{Tuple{nW}, FT}(undef)
-  l_A = MArray{Tuple{nA}, FT}(undef)
+  l_A = @scratch FT (nA, Nq, Nq, Nqk) 3
   l_F = MArray{Tuple{3, nY}, FT}(undef)
-=======
-  source! !== nothing && (l_S = MArray{Tuple{nstate}, FT}(undef))
-  l_Q = @scratch FT (nstate, Nq, Nq, Nqk) 3
-  l_Qvisc = MArray{Tuple{nviscstate}, FT}(undef)
-  l_aux = @scratch FT (nauxstate, Nq, Nq, Nqk) 3
-  l_F = MArray{Tuple{3, nstate}, FT}(undef)
->>>>>>> c6154600
   l_M = @scratch FT (Nq, Nq, Nqk) 3
 
   l_ζx1 = @scratch FT (Nq, Nq, Nqk) 3
@@ -362,7 +307,7 @@
     end
   end
 
-  @inbounds @views @loop for e in (elems; blockIdx().x)
+  @inbounds @views @loop for e in (E; blockIdx().x)
     @loop for k in (1:Nqk; threadIdx().z)
       @loop for j in (1:Nq; threadIdx().y)
         @loop for i in (1:Nq; threadIdx().x)
@@ -376,40 +321,20 @@
             l_rhs[s, i, j, k] = increment ? rhs[ijk, s, e] : zero(FT)
           end
 
-<<<<<<< HEAD
-          @unroll for s = 1:nY
-            l_Y[s] = Y[ijk, s, e]
-          end
-
-          @unroll for s = 1:nW
-            l_W[s] = Qvisc[ijk, s, e]
+          @unroll for s = 1:nY
+            l_Y[s, i, j, k] = Y[ijk, s, e]
           end
 
           @unroll for s = 1:nA
-            l_A[s] = auxstate[ijk, s, e]
-=======
-          @unroll for s = 1:nstate
-            l_Q[s, i, j, k] = Q[ijk, s, e]
-          end
-
-          @unroll for s = 1:nauxstate
-            l_aux[s, i, j, k] = auxstate[ijk, s, e]
->>>>>>> c6154600
+            l_A[s, i, j, k] = A[ijk, s, e]
           end
 
           fill!(l_F, -zero(eltype(l_F)))
-          flux_nondiffusive!(bl, Grad{vars_state(bl,FT)}(l_F),
-<<<<<<< HEAD
-                             Vars{vars_state(bl,FT)}(l_Y),
-                             Vars{vars_aux(bl,FT)}(l_A), t)
-          flux_diffusive!(bl, Grad{vars_state(bl,FT)}(l_F),
-                          Vars{vars_state(bl,FT)}(l_Y),
-                          Vars{vars_diffusive(bl,FT)}(l_W),
-                          Vars{vars_aux(bl,FT)}(l_A), t)
-=======
-                             Vars{vars_state(bl,FT)}(l_Q[:, i, j, k]),
-                             Vars{vars_aux(bl,FT)}(l_aux[:, i, j, k]), t)
->>>>>>> c6154600
+          flux_nondiffusive!(bl,
+                             Grad{vars_state(bl,FT)}(l_F),
+                             Vars{vars_state(bl,FT)}(l_Y[:, i, j, k]),
+                             Vars{vars_aux(bl,FT)}(l_A[:, i, j, k]),
+                             t)
 
           @unroll for s = 1:nY
             s_F[1,i,j,k,s] = l_F[1,s]
@@ -419,14 +344,11 @@
 
           # if source! !== nothing
           fill!(l_S, -zero(eltype(l_S)))
-<<<<<<< HEAD
-          source!(bl, Vars{vars_state(bl,FT)}(l_S), Vars{vars_state(bl,FT)}(l_Y),
-                  Vars{vars_aux(bl,FT)}(l_A), t)
-=======
-          source!(bl, Vars{vars_state(bl,FT)}(l_S),
-                  Vars{vars_state(bl,FT)}(l_Q[:, i, j, k]),
-                  Vars{vars_aux(bl,FT)}(l_aux[:, i, j, k]), t)
->>>>>>> c6154600
+          source!(bl,
+                  Vars{vars_state(bl,FT)}(l_S),
+                  Vars{vars_state(bl,FT)}(l_Y[:, i, j, k]),
+                  Vars{vars_aux(bl,FT)}(l_A[:, i, j, k]),
+                  t)
 
           @unroll for s = 1:nY
             l_rhs[s, i, j, k] += l_S[s]
@@ -464,23 +386,21 @@
     @loop for k in (1:Nqk; threadIdx().z)
       @loop for j in (1:Nq; threadIdx().y)
         @loop for i in (1:Nq; threadIdx().x)
-<<<<<<< HEAD
-          @unroll for s = 1:nY
-=======
           ijk = i + Nq * ((j-1) + Nq * (k-1))
 
-          @unroll for s = 1:nviscstate
-            l_Qvisc[s] = Qvisc[ijk, s, e]
+          @unroll for s = 1:nW
+            l_W[s] = W[ijk, s, e]
           end
 
           fill!(l_F, -zero(eltype(l_F)))
-          flux_diffusive!(bl, Grad{vars_state(bl,FT)}(l_F),
-                          Vars{vars_state(bl,FT)}(l_Q[:, i, j, k]),
-                          Vars{vars_diffusive(bl,FT)}(l_Qvisc),
-                          Vars{vars_aux(bl,FT)}(l_aux[:, i, j, k]), t)
-
-          @unroll for s = 1:nstate
->>>>>>> c6154600
+          flux_diffusive!(bl,
+                          Grad{vars_state(bl,FT)}(l_F),
+                          Vars{vars_state(bl,FT)}(l_Y[:, i, j, k]),
+                          Vars{vars_diffusive(bl,FT)}(l_W),
+                          Vars{vars_aux(bl,FT)}(l_A[:, i, j, k]),
+                          t)
+
+          @unroll for s = 1:nY
             F1, F2, F3 = s_F[1,i,j,k,s], s_F[2,i,j,k,s], s_F[3,i,j,k,s]
 
             F1 += 2l_F[1,s]
@@ -710,11 +630,7 @@
     end
   end
 
-<<<<<<< HEAD
-  @inbounds @loop for e in (E; blockIdx().x)
-=======
-  @inbounds @views @loop for e in (elems; blockIdx().x)
->>>>>>> c6154600
+  @inbounds @views @loop for e in (E; blockIdx().x)
     @loop for k in (1:Nqk; threadIdx().z)
       @loop for j in (1:Nq; threadIdx().y)
         @loop for i in (1:Nq; threadIdx().x)
@@ -798,60 +714,114 @@
   end
 end
 
+function volume_diffusive_terms!(bl::BalanceLaw, ::Val{Nd}, ::Val{N},
+                          ::VerticalDirection, Y, W, A, vgeo, t, D,
+                          E) where {Nd, N}
+  FT = eltype(Y)
+
+  nY = num_state(bl,FT)
+  nG = num_gradient(bl,FT)
+  nW = num_diffusive(bl,FT)
+  nA = num_aux(bl,FT)
+
+  Nq = N + 1
+
+  Nqk = dim == 2 ? 1 : Nq
+
+  s_G = @shmem FT (Nq, Nq, Nqk, nG)
+  s_D = @shmem FT (Nq, Nq)
+
+  l_Y = @scratch FT (nY, Nq, Nq, Nqk) 3
+  l_A = @scratch FT (nA, Nq, Nq, Nqk) 3
+  l_G = MArray{Tuple{nG}, FT}(undef)
+  l_W = MArray{Tuple{nW}, FT}(undef)
+  l_∇G = MArray{Tuple{3, nG}, FT}(undef)
+
+  _ζx1 = dim == 2 ? _ξ2x1 : _ξ3x1
+  _ζx2 = dim == 2 ? _ξ2x2 : _ξ3x2
+  _ζx3 = dim == 2 ? _ξ2x3 : _ξ3x3
+
+  @inbounds @loop for k in (1; threadIdx().z)
+    @loop for j in (1:Nq; threadIdx().y)
+      @loop for i in (1:Nq; threadIdx().x)
+        s_D[i, j] = D[i, j]
+      end
+    end
+  end
+
+  @inbounds @views @loop for e in (E; blockIdx().x)
+    @loop for k in (1:Nqk; threadIdx().z)
+      @loop for j in (1:Nq; threadIdx().y)
+        @loop for i in (1:Nq; threadIdx().x)
+          ijk = i + Nq * ((j-1) + Nq * (k-1))
+          @unroll for s = 1:nY
+            l_Y[s, i, j, k] = Y[ijk, s, e]
+          end
+
+          @unroll for s = 1:nA
+            l_A[s, i, j, k] = A[ijk, s, e]
+          end
+
+          fill!(l_G, -zero(eltype(l_G)))
+          gradvariables!(bl, Vars{vars_gradient(bl,FT)}(l_G),
+                         Vars{vars_state(bl,FT)}(l_Y[:, i, j, k]),
+                         Vars{vars_aux(bl,FT)}(l_A[:, i, j, k]), t)
+          @unroll for s = 1:nG
+            s_G[i, j, k, s] = l_G[s]
+          end
+        end
+      end
+    end
+    @synchronize
+
+    # Compute gradient of each state
+    @loop for k in (1:Nqk; threadIdx().z)
+      @loop for j in (1:Nq; threadIdx().y)
+        @loop for i in (1:Nq; threadIdx().x)
+          ijk = i + Nq * ((j-1) + Nq * (k-1))
+          ζx1 = vgeo[ijk, _ζx1, e]
+          ζx2 = vgeo[ijk, _ζx2, e]
+          ζx3 = vgeo[ijk, _ζx3, e]
+
+          @unroll for s = 1:nG
+            Gζ = zero(FT)
+            @unroll for n = 1:Nq
+              if dim == 2
+                Gζ += s_D[j, n] * s_G[i, n, k, s]
+              elseif dim == 3
+                Gζ += s_D[k, n] * s_G[i, j, n, s]
+              end
+            end
+            l_∇G[1, s] = ζx1 * Gζ
+            l_∇G[2, s] = ζx2 * Gζ
+            l_∇G[3, s] = ζx3 * Gζ
+          end
+
+          fill!(l_W, -zero(eltype(l_W)))
+          diffusive!(bl, Vars{vars_diffusive(bl,FT)}(l_W),
+                     Grad{vars_gradient(bl,FT)}(l_∇G),
+                     Vars{vars_state(bl,FT)}(l_Y[:, i, j, k]),
+                     Vars{vars_aux(bl,FT)}(l_A[:, i, j, k]), t)
+
+          @unroll for s = 1:nW
+            W[ijk, s, e] = l_W[s]
+          end
+        end
+      end
+    end
+    @synchronize
+  end
+end
+
 function face_diffusive_terms!(bl::BalanceLaw, ::Val{Nd}, ::Val{N},
                         ::direction, gradnumpenalty::GradNumericalPenalty,
                         Y, W, A, vgeo, sgeo, t, M⁻, M⁺,Mᴮ,
                         E) where {Nd, N, direction}
   FT = eltype(Y)
-
-<<<<<<< HEAD
   nY = num_state(bl,FT)
   nG = num_gradient(bl,FT)
   nW = num_diffusive(bl,FT)
   nA = num_aux(bl,FT)
-=======
-  FT = eltype(Q)
-  nstate = num_state(bl,FT)
-  ngradstate = num_gradient(bl,FT)
-  nviscstate = num_diffusive(bl,FT)
-  nauxstate = num_aux(bl,FT)
-
-  Nq = N + 1
-
-  Nqk = dim == 2 ? 1 : Nq
-
-  ngradtransformstate = nstate
-
-  s_G = @shmem FT (Nq, Nq, Nqk, ngradstate)
-  s_D = @shmem FT (Nq, Nq)
-
-  l_Q = @scratch FT (ngradtransformstate, Nq, Nq, Nqk) 3
-  l_aux = @scratch FT (nauxstate, Nq, Nq, Nqk) 3
-  l_G = MArray{Tuple{ngradstate}, FT}(undef)
-  l_Qvisc = MArray{Tuple{nviscstate}, FT}(undef)
-  l_gradG = MArray{Tuple{3, ngradstate}, FT}(undef)
-
-  _ζx1 = dim == 2 ? _ξ2x1 : _ξ3x1
-  _ζx2 = dim == 2 ? _ξ2x2 : _ξ3x2
-  _ζx3 = dim == 2 ? _ξ2x3 : _ξ3x3
-
-  @inbounds @loop for k in (1; threadIdx().z)
-    @loop for j in (1:Nq; threadIdx().y)
-      @loop for i in (1:Nq; threadIdx().x)
-        s_D[i, j] = D[i, j]
-      end
-    end
-  end
-
-  @inbounds @views @loop for e in (elems; blockIdx().x)
-    @loop for k in (1:Nqk; threadIdx().z)
-      @loop for j in (1:Nq; threadIdx().y)
-        @loop for i in (1:Nq; threadIdx().x)
-          ijk = i + Nq * ((j-1) + Nq * (k-1))
-          @unroll for s = 1:ngradtransformstate
-            l_Q[s, i, j, k] = Q[ijk, s, e]
-          end
->>>>>>> c6154600
 
   if Nd == 1
     Np = (N+1)
