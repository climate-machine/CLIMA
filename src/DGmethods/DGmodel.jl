--- conflicted
+++ resolved
@@ -56,11 +56,7 @@
 
     MPIStateArrays.finish_ghost_recv!(Q)
     MPIStateArrays.finish_ghost_recv!(auxstate)
-<<<<<<< HEAD
-    
-=======
-
->>>>>>> ec1414d2
+
     @launch(device, threads=Nfp, blocks=nrealelem,
             faceviscterms!(bl, Val(dim), Val(polyorder), dg.gradnumflux,
                            Q.Q, Qvisc.Q, auxstate.Q,
