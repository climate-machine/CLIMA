--- conflicted
+++ resolved
@@ -31,7 +31,6 @@
 
   vgeo = grid.vgeo
   sgeo = grid.sgeo
-<<<<<<< HEAD
   ω    = grid.ω
   D    = grid.D
   ι⁻   = grid.vmapM
@@ -41,19 +40,6 @@
   if hasmethod(update_aux!, Tuple{typeof(dg), typeof(bl), typeof(Q), typeof(α),
                                   typeof(t)})
     update_aux!(dg, bl, Q, α, t)
-=======
-  vmapM = grid.vmapM
-  vmapP = grid.vmapP
-  elemtobndy = grid.elemtobndy
-  polyorder = polynomialorder(dg.grid)
-
-  Np = dofs_per_element(grid)
-
-  if hasmethod(update_aux!, Tuple{typeof(dg), typeof(bl), typeof(Q),
-                                  typeof(auxstate), typeof(t),
-                                  typeof(param.blparam)})
-    update_aux!(dg, bl, Q, auxstate, t, param.blparam)
->>>>>>> e72b36d7
   end
 
   ########################
@@ -155,7 +141,6 @@
     weights=weights,
     commtag=222)
 
-<<<<<<< HEAD
   device = typeof(α.Q) <: Array ? CPU() : CUDA()
 
   @launch(device, threads=(Np,), blocks=nΩ,
@@ -164,23 +149,7 @@
   MPIStateArrays.start_ghost_exchange!(α)
   MPIStateArrays.finish_ghost_exchange!(α)
 
-  return (aux=α, diff=σ)
-=======
-  # if auxiliary_state_initialization! !== nothing
-  #   @assert auxiliary_state_length > 0
-    dim = dimensionality(grid)
-    polyorder = polynomialorder(grid)
-    vgeo = grid.vgeo
-    device = typeof(auxstate.Q) <: Array ? CPU() : CUDA()
-    nrealelem = length(topology.realelems)
-    @launch(device, threads=(Np,), blocks=nrealelem,
-            initauxstate!(bl, Val(dim), Val(polyorder), auxstate.Q, vgeo, topology.realelems))
-    MPIStateArrays.start_ghost_exchange!(auxstate)
-    MPIStateArrays.finish_ghost_exchange!(auxstate)
-  # end
-
-  return (aux=auxstate, diff=diffstate, blparam=init_ode_param(dg, bl))
->>>>>>> e72b36d7
+  return (aux=α, diff=σ, blparam=init_ode_param(dg, bl))
 end
 init_ode_param(::DGModel, ::BalanceLaw) = nothing
 
@@ -193,7 +162,6 @@
 """
 function init_ode_state(dg::DGModel, commtag)
   bl = dg.balancelaw
-  α  = param.aux
 
   grid = dg.grid
   Nᵈ   = dimensionality(grid)
@@ -212,7 +180,7 @@
   weights = view(h_vgeo, :, grid.Mid, :)
   weights = reshape(weights, size(weights, 1), 1, size(weights, 2))
 
-<<<<<<< HEAD
+
   Q = MPIStateArray{Tuple{Np, num_state(bl,DFloat)}, DFloat, DA}(topology.mpicomm,
       length(topology.elems),
       realelems=topology.realelems,
@@ -225,6 +193,29 @@
       weights=weights,
       commtag=commtag)
 
+  return Q
+end
+
+function init_ode_state(dg::DGModel, param, args...; commtag=888)
+  Q = init_ode_state(dg, commtag)
+
+  bl = dg.balancelaw
+  α  = param.aux
+
+  grid = dg.grid
+  Nᵈ   = dimensionality(grid)
+  N    = polynomialorder(grid)
+  Np   = dofs_per_element(grid)
+  vgeo = grid.vgeo
+  topology = grid.topology
+  Ω    = topology.realelems
+  nΩ   = length(Ω)
+
+  # FIXME: Remove after updating CUDA
+  h_vgeo = Array(vgeo)
+  DFloat = eltype(h_vgeo)
+  DA     = arraytype(grid)
+
   device = typeof(Q.Q) <: Array ? CPU() : CUDA()
 
   @launch(device, threads=(Np,), blocks=nΩ,
@@ -234,43 +225,6 @@
   MPIStateArrays.finish_ghost_exchange!(Q)
 
   return Q
-=======
-  state = MPIStateArray{Tuple{Np, num_state(bl,DFloat)}, DFloat,
-                        DA}(topology.mpicomm, length(topology.elems),
-                            realelems=topology.realelems,
-                            ghostelems=topology.ghostelems,
-                            vmaprecv=grid.vmaprecv, vmapsend=grid.vmapsend,
-                            nabrtorank=topology.nabrtorank,
-                            nabrtovmaprecv=grid.nabrtovmaprecv,
-                            nabrtovmapsend=grid.nabrtovmapsend, weights=weights,
-                            commtag=commtag)
-  return state
-end
-function init_ode_state(dg::DGModel, param, args...; commtag=888)
-  state = init_ode_state(dg, commtag)
-
-  bl = dg.balancelaw
-  grid = dg.grid
-  topology = grid.topology
-  # FIXME: Remove after updating CUDA
-  h_vgeo = Array(grid.vgeo)
-  DFloat = eltype(h_vgeo)
-  Np = dofs_per_element(grid)
-
-  auxstate = param.aux
-  dim = dimensionality(grid)
-  polyorder = polynomialorder(grid)
-  vgeo = grid.vgeo
-  device = typeof(state.Q) <: Array ? CPU() : CUDA()
-  nrealelem = length(topology.realelems)
-  @launch(device, threads=(Np,), blocks=nrealelem,
-          initstate!(bl, Val(dim), Val(polyorder), state.Q, auxstate.Q, vgeo,
-                     topology.realelems, args...))
-  MPIStateArrays.start_ghost_exchange!(state)
-  MPIStateArrays.finish_ghost_exchange!(state)
-
-  return state
->>>>>>> e72b36d7
 end
 
 
@@ -336,7 +290,6 @@
 end
 
 function reverse_indefinite_stack_integral!(dg::DGModel, m::BalanceLaw,
-<<<<<<< HEAD
                                             Q::MPIStateArray,
                                             α::MPIStateArray, t::Real)
   DFloat = eltype(Q)
@@ -348,24 +301,6 @@
   Nq   = N + 1
   Nqk  = Nᵈ == 2 ? 1 : Nq
   vgeo = grid.vge0
-=======
-                                            auxstate::MPIStateArray, t::Real)
-
-  device = typeof(auxstate.Q) <: Array ? CPU() : CUDA()
-
-  grid = dg.grid
-  topology = grid.topology
-
-  dim = dimensionality(grid)
-  N = polynomialorder(grid)
-  Nq = N + 1
-  Nqk = dim == 2 ? 1 : Nq
-
-  DFloat = eltype(auxstate)
-
-  vgeo = grid.vgeo
-  polyorder = polynomialorder(dg.grid)
->>>>>>> e72b36d7
 
   # do integrals
   topology = grid.topology
@@ -393,13 +328,8 @@
   Np   = dofs_per_element(grid)
 
   ### update aux variables
-<<<<<<< HEAD
   @launch(device, threads=(Np,), blocks=nΩ,
           knl_nodal_update_aux!(m, Val(Nᵈ), Val(N), f!, Q.Q, α.Q, t, Ω))
-=======
-  @launch(device, threads=(Np,), blocks=nrealelem,
-          knl_nodal_update_aux!(m, Val(dim), Val(polyorder), f!,
-                          Q.Q, auxstate.Q, t, topology.realelems))
 end
 
 function copy_stack_field_down!(dg::DGModel, m::BalanceLaw,
@@ -429,5 +359,4 @@
           knl_copy_stack_field_down!(Val(dim), Val(polyorder), Val(nvertelem),
                                      auxstate.Q, 1:nhorzelem, Val(fldin),
                                      Val(fldout)))
->>>>>>> e72b36d7
 end