module Atmos

<<<<<<< HEAD
export AtmosModel, NoViscosity
=======
export AtmosModel
>>>>>>> 5267ea03

using LinearAlgebra, StaticArrays
using ..VariableTemplates
using ..MoistThermodynamics
using ..PlanetParameters
import ..MoistThermodynamics: internal_energy
using ..SubgridScaleParameters
using GPUifyLoops
using ..MPIStateArrays: MPIStateArray

import CLIMA.DGmethods: BalanceLaw, vars_aux, vars_state, vars_gradient,
                        vars_diffusive, vars_integrals, flux_nondiffusive!,
                        flux_diffusive!, source!, wavespeed, boundary_state!,
                        gradvariables!, diffusive!, init_aux!, init_state!,
                        update_aux!, integrate_aux!, LocalGeometry, lengthscale,
                        resolutionmetric, DGModel, num_integrals,
                        nodal_update_aux!, indefinite_stack_integral!,
                        reverse_indefinite_stack_integral!
using ..DGmethods.NumericalFluxes

"""
    AtmosModel <: BalanceLaw

A `BalanceLaw` for atmosphere modeling.

# Usage

    AtmosModel(orientation, ref_state, turbulence, moisture, radiation, source,
               boundarycondition, init_state)

"""
struct AtmosModel{O,RS,T,M,R,S,BC,IS} <: BalanceLaw
  orientation::O
  ref_state::RS
  turbulence::T
  moisture::M
  radiation::R
  source::S
  # TODO: Probably want to have different bc for state and diffusion...
  boundarycondition::BC
  init_state::IS
end

# defined here so that the main variables and flux definitions
# can be found in this file since some of these are specialized for NoViscosity
abstract type TurbulenceClosure end
struct NoViscosity <: TurbulenceClosure end

function vars_state(m::AtmosModel, T)
  @vars begin
    ρ::T
    ρu::SVector{3,T}
    ρe::T
    turbulence::vars_state(m.turbulence,T)
    moisture::vars_state(m.moisture,T)
    radiation::vars_state(m.radiation,T)
  end
end

vars_gradient(m::AtmosModel, T) = vars_gradient(m, T, m.turbulence)
function vars_gradient(m::AtmosModel, T, ::TurbulenceClosure)
  @vars begin
    u::SVector{3,T}
    turbulence::vars_gradient(m.turbulence,T)
    moisture::vars_gradient(m.moisture,T)
    radiation::vars_gradient(m.radiation,T)
  end
end
vars_gradient(m::AtmosModel, T, ::NoViscosity) = @vars()

vars_diffusive(m::AtmosModel, T) = vars_diffusive(m, T, m.turbulence)
function vars_diffusive(m::AtmosModel, T, ::TurbulenceClosure)
  @vars begin
    ρτ::SHermitianCompact{3,T,6}
    turbulence::vars_diffusive(m.turbulence,T)
    moisture::vars_diffusive(m.moisture,T)
    radiation::vars_diffusive(m.radiation,T)
  end
end
vars_diffusive(m::AtmosModel, T, ::NoViscosity) = @vars()

function vars_aux(m::AtmosModel, T)
  @vars begin
    ∫dz::vars_integrals(m, T)
    ∫dnz::vars_integrals(m, T)
    coord::SVector{3,T}
    orientation::vars_aux(m.orientation, T)
    ref_state::vars_aux(m.ref_state,T)
    turbulence::vars_aux(m.turbulence,T)
    moisture::vars_aux(m.moisture,T)
    radiation::vars_aux(m.radiation,T)
  end
end
function vars_integrals(m::AtmosModel,T)
  @vars begin
    radiation::vars_integrals(m.radiation,T)
  end
end

"""
    flux_nondiffusive!(m::AtmosModel, flux::Grad, state::Vars, aux::Vars,
                       t::Real)

Computes flux non-diffusive flux portion of `F` in:

```
∂Y
-- = - ∇ • (F_{adv} + F_{press} + F_{nondiff} + F_{diff}) + S(Y)
∂t
```
Where

 - `F_{adv}`      Advective flux             ; see [`flux_advective!`]@ref()
 - `F_{press}`    Pressure flux              ; see [`flux_pressure!`]@ref()
 - `F_{diff}`     Fluxes that state gradients; see [`flux_diffusive!`]@ref()
"""
@inline function flux_nondiffusive!(m::AtmosModel, flux::Grad, state::Vars,
                                    aux::Vars, t::Real)
  flux_advective!(m, flux, state, aux, t)
  flux_pressure!(m, flux, state, aux, t)
  flux_radiation!(m, flux, state, aux, t)
end

@inline function flux_advective!(m::AtmosModel, flux::Grad, state::Vars,
                                 aux::Vars, t::Real)
  # preflux
  ρinv = 1/state.ρ
  ρu = state.ρu
  u = ρinv * ρu
  # advective terms
  flux.ρ   = ρu
  flux.ρu  = ρu .* u'
  flux.ρe  = u * state.ρe
end

@inline function flux_pressure!(m::AtmosModel, flux::Grad, state::Vars, aux::Vars, t::Real)
  # preflux
  ρinv = 1/state.ρ
  ρu = state.ρu
  u = ρinv * ρu
  p = pressure(m.moisture, m.orientation, state, aux)
  # pressure terms
  flux.ρu += p*I
  flux.ρe += u*p
end

@inline function flux_radiation!(m::AtmosModel, flux::Grad, state::Vars,
                                 aux::Vars, t::Real)
  flux_radiation!(m.radiation, flux, state, aux,t)
end

flux_diffusive!(m::AtmosModel, flux::Grad, state::Vars, diffusive::Vars, aux::Vars, t::Real) =
  flux_diffusive!(m, flux, state, diffusive, aux, t, m.turbulence)
@inline function flux_diffusive!(m::AtmosModel, flux::Grad, state::Vars, diffusive::Vars, aux::Vars, t::Real,
                                 ::TurbulenceClosure)
  ρinv = 1/state.ρ
  u = ρinv * state.ρu

  # diffusive
  ρτ = diffusive.ρτ
  flux.ρu += ρτ
  flux.ρe += ρτ*u
  flux_diffusive!(m.moisture, flux, state, diffusive, aux, t)
end
flux_diffusive!(m::AtmosModel, flux::Grad, state::Vars, diffusive::Vars, aux::Vars, t::Real,
                ::NoViscosity) = nothing

@inline function wavespeed(m::AtmosModel, nM, state::Vars, aux::Vars, t::Real)
  ρinv = 1/state.ρ
  ρu = state.ρu
  u = ρinv * ρu
  return abs(dot(nM, u)) + soundspeed(m.moisture, m.orientation, state, aux)
end

gradvariables!(m::AtmosModel, transform::Vars, state::Vars, aux::Vars, t::Real) =
  gradvariables!(m::AtmosModel, transform::Vars, state::Vars, aux::Vars, t::Real, m.turbulence)
function gradvariables!(m::AtmosModel, transform::Vars, state::Vars, aux::Vars, t::Real, ::TurbulenceClosure)
  ρinv = 1 / state.ρ
  transform.u = ρinv * state.ρu

  gradvariables!(m.moisture, m, transform, state, aux, t)
  gradvariables!(m.turbulence, transform, state, aux, t)
end
gradvariables!(m::AtmosModel, transform::Vars, state::Vars, aux::Vars, t::Real, ::NoViscosity) = nothing

function symmetrize(X::StaticArray{Tuple{3,3}})
  SHermitianCompact(SVector(X[1,1], (X[2,1] + X[1,2])/2, (X[3,1] + X[1,3])/2, X[2,2], (X[3,2] + X[2,3])/2, X[3,3]))
end

diffusive!(m::AtmosModel, diffusive::Vars, ∇transform::Grad, state::Vars, aux::Vars, t::Real) =
  diffusive!(m::AtmosModel, diffusive::Vars, ∇transform::Grad, state::Vars, aux::Vars, t::Real, m.turbulence)
function diffusive!(m::AtmosModel, diffusive::Vars, ∇transform::Grad, state::Vars, aux::Vars, t::Real,
                    ::TurbulenceClosure)
  ∇u = ∇transform.u
  # strain rate tensor
  S = symmetrize(∇u)
  # kinematic viscosity tensor
  ρν = dynamic_viscosity_tensor(m.turbulence, S, ∇transform, state, diffusive, aux, t)
  # momentum flux tensor
  diffusive.ρτ = scaled_momentum_flux_tensor(m.turbulence, ρν, S)
  # diffusivity of moisture components
  diffusive!(m.moisture, diffusive, ∇transform, state, aux, t, ρν, inv_Pr_turb)
  # diffusion terms required for SGS turbulence computations
  diffusive!(m.turbulence, diffusive, ∇transform, state, aux, t, ρν)
end
diffusive!(m::AtmosModel, diffusive::Vars, ∇transform::Grad, state::Vars, aux::Vars, t::Real,
           ::NoViscosity) = nothing

function update_aux!(dg::DGModel, m::AtmosModel, Q::MPIStateArray,
                     auxstate::MPIStateArray, t::Real)
  DFloat = eltype(Q)
  if num_integrals(m, DFloat) > 0
    indefinite_stack_integral!(dg, m, Q, auxstate, t)
    reverse_indefinite_stack_integral!(dg, m, Q, auxstate, t)
  end

  nodal_update_aux!(atmos_nodal_update_aux!, dg, m, Q, auxstate, t)
end

function atmos_nodal_update_aux!(m::AtmosModel, state::Vars, aux::Vars, t::Real)
  atmos_nodal_update_aux!(m.moisture, m, state, aux, t)
  atmos_nodal_update_aux!(m.radiation, m, state, aux, t)
  atmos_nodal_update_aux!(m.turbulence, m, state, aux, t)
end

function integrate_aux!(m::AtmosModel, integ::Vars, state::Vars, aux::Vars)
  integrate_aux!(m.radiation, integ, state, aux)
end

include("orientation.jl")
include("ref_state.jl")
include("turbulence.jl")
include("moisture.jl")
include("radiation.jl")
include("source.jl")
include("boundaryconditions.jl")

# TODO: figure out a nice way to handle this
function init_aux!(m::AtmosModel, aux::Vars, geom::LocalGeometry)
  aux.coord = geom.coord
  atmos_init_aux!(m.orientation, m, aux, geom)
  atmos_init_aux!(m.ref_state, m, aux, geom)
  atmos_init_aux!(m.turbulence, m, aux, geom)
end

"""
    source!(m::AtmosModel, source::Vars, state::Vars, aux::Vars, t::Real)
Computes flux `S(Y)` in:
```
∂Y
-- = - ∇ • F + S(Y)
∂t
```
"""
function source!(m::AtmosModel, source::Vars, state::Vars, aux::Vars, t::Real)
  atmos_source!(m.source, m, source, state, aux, t)
end

boundary_state!(nf, m::AtmosModel, x...) =
  atmos_boundary_state!(nf, m.boundarycondition, m, x...)

# FIXME: This is probably not right....
boundary_state!(::CentralGradPenalty, bl::AtmosModel, _...) = nothing

function init_state!(m::AtmosModel, state::Vars, aux::Vars, coords, t)
  m.init_state(state, aux, coords, t)
end

end # module<|MERGE_RESOLUTION|>--- conflicted
+++ resolved
@@ -1,10 +1,6 @@
 module Atmos
 
-<<<<<<< HEAD
-export AtmosModel, NoViscosity
-=======
 export AtmosModel
->>>>>>> 5267ea03
 
 using LinearAlgebra, StaticArrays
 using ..VariableTemplates
