--- conflicted
+++ resolved
@@ -124,28 +124,6 @@
 """
 @inline function flux_nondiffusive!(m::AtmosModel, flux::Grad, state::Vars,
                                     aux::Vars, t::Real)
-<<<<<<< HEAD
-  #Subsidence:
-  FT = eltype(state)
-  D  = FT(3.75e-6)
-  z  = aux.orientation.Φ / grav
-    
-  ρinv = 1/state.ρ
-  ρu = state.ρu
-  u = ρinv * ρu
-    
-  ###
-  usub = SVector(0, 0, 0)
-  #usub = SVector(0, 0, -D*z)
-  ###
-    
-  # advective terms
-  #flux.ρ   = ρu
-  #flux.ρu  = ρu .* u' 
-  flux.ρ   = state.ρ * (u + usub)
-  flux.ρu  = state.ρ * (u + usub) .*(u + usub)'
-  flux.ρe  = (u + usub) * state.ρe
-=======
   ρ = state.ρ
   ρinv = 1/ρ
   ρu = state.ρu
@@ -159,7 +137,6 @@
   flux.ρ   = ρ * u_tot
   flux.ρu  = ρ * u_tot .* u_tot'
   flux.ρe  = u_tot * state.ρe
->>>>>>> a2a75693
 
   # pressure terms
   p = pressure(m.moisture, m.orientation, state, aux)
