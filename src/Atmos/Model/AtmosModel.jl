--- conflicted
+++ resolved
@@ -164,11 +164,7 @@
   # strain rate tensor
   S = symmetrize(∇u)
   # kinematic viscosity tensor
-<<<<<<< HEAD
-  ρν = dynamic_viscosity_tensor(m.turbulence, S, ∇transform, state, diffusive, aux, t)
-=======
   ρν = dynamic_viscosity_tensor(m.turbulence, S, state, diffusive, ∇transform, aux, t)
->>>>>>> 95733fd8
   # momentum flux tensor
   diffusive.ρτ = scaled_momentum_flux_tensor(m.turbulence, ρν, S)
 
