--- conflicted
+++ resolved
@@ -1,16 +1,6 @@
 module Atmos
 
-<<<<<<< HEAD
-export AtmosModel,
-  NoViscosity, ConstantViscosityWithDivergence, SmagorinskyLilly,
-  DryModel, EquilMoist,
-  NoRadiation, StevensRadiation,
-  Gravity, RayleighSponge, Subsidence, GeostrophicForcing,
-  NoFluxBC, InitStateBC, DYCOMS_BC, RayleighBenardBC, PeriodicBC
-  FlatOrientation, SphericalOrientation
-=======
 export AtmosModel
->>>>>>> 780e2fd8
 
 using LinearAlgebra, StaticArrays
 using ..VariableTemplates
@@ -193,14 +183,7 @@
 function gradvariables!(m::AtmosModel, transform::Vars, state::Vars, aux::Vars, t::Real, ::TurbulenceClosure)
   ρinv = 1 / state.ρ
   transform.u = ρinv * state.ρu
-
-<<<<<<< HEAD
-  R_m = gas_constant_air(thermo_state(m.moisture, state, aux))
-  transform.total_enthalpy = e_tot + R_m * aux.moisture.temperature
-  gradvariables!(m.moisture, transform, state, aux, t)
-=======
   gradvariables!(m.moisture, m, transform, state, aux, t)
->>>>>>> 780e2fd8
   gradvariables!(m.turbulence, transform, state, aux, t)
 end
 gradvariables!(m::AtmosModel, transform::Vars, state::Vars, aux::Vars, t::Real, ::NoViscosity) = nothing
