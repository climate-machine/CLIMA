abstract type MomentumBC end
abstract type MomentumDragBC end

"""
    Impenetrable(drag::MomentumDragBC) :: MomentumBC

Defines an impenetrable wall model for momentum. This implies:
  - no flow in the direction normal to the boundary, and
  - flow parallel to the boundary is subject to the `drag` condition.
"""
struct Impenetrable{D <: MomentumDragBC} <: MomentumBC
    drag::D
end

"""
    FreeSlip() :: MomentumDragBC

No surface drag on momentum parallel to the boundary.
"""
struct FreeSlip <: MomentumDragBC end



function atmos_momentum_boundary_state!(
    nf::NumericalFluxFirstOrder,
    bc_momentum::Impenetrable{FreeSlip},
    atmos,
    state⁺,
    args,
)
    @unpack state⁻, n = args
    state⁺.ρu -= 2 * dot(state⁻.ρu, n) .* SVector(n)
end
function atmos_momentum_boundary_state!(
    nf::NumericalFluxGradient,
    bc_momentum::Impenetrable{FreeSlip},
    atmos,
    state⁺,
    args,
)
    @unpack state⁻, n = args
    state⁺.ρu -= dot(state⁻.ρu, n) .* SVector(n)
end
function atmos_momentum_normal_boundary_flux_second_order!(
    nf,
    bc_momentum::Impenetrable{FreeSlip},
    atmos,
    _...,
) end



"""
    NoSlip() :: MomentumDragBC

Zero momentum at the boundary.
"""
struct NoSlip <: MomentumDragBC end

function atmos_momentum_boundary_state!(
    nf::NumericalFluxFirstOrder,
    bc_momentum::Impenetrable{NoSlip},
    atmos,
    state⁺,
    args,
)
    @unpack state⁻ = args
    state⁺.ρu = -state⁻.ρu
end
function atmos_momentum_boundary_state!(
    nf::NumericalFluxGradient,
    bc_momentum::Impenetrable{NoSlip},
    atmos,
    state⁺,
    args,
)
    state⁺.ρu = zero(state⁺.ρu)
end
function atmos_momentum_normal_boundary_flux_second_order!(
    nf,
    bc_momentum::Impenetrable{NoSlip},
    atmos,
    _...,
) end


"""
    DragLaw(fn) :: MomentumDragBC

Drag law for momentum parallel to the boundary. The drag coefficient is
`C = fn(state, aux, t, normu_int_tan)`, where `normu_int_tan` is the internal speed
parallel to the boundary.
`_int` refers to the first interior node.
"""
struct DragLaw{FN} <: MomentumDragBC
    fn::FN
end
function atmos_momentum_boundary_state!(
    nf::Union{NumericalFluxFirstOrder, NumericalFluxGradient},
    bc_momentum::Impenetrable{DL},
    atmos,
    state⁺,
    args,
) where {DL <: DragLaw}
    atmos_momentum_boundary_state!(
        nf,
        Impenetrable(FreeSlip()),
        atmos,
        state⁺,
        args,
    )
end
function atmos_momentum_normal_boundary_flux_second_order!(
    nf,
    bc_momentum::Impenetrable{DL},
    atmos,
    fluxᵀn,
    args,
) where {DL <: DragLaw}
    @unpack state⁻, aux⁻, n⁻, t, aux_int⁻, state_int⁻ = args

    # u1⁻ = state_int⁻.ρu / state_int⁻.ρ
    # u_int⁻_tan = u1⁻ - dot(u1⁻, n⁻) .* SVector(n⁻)
    # normu_int⁻_tan = norm(u_int⁻_tan)
    # # NOTE: difference from design docs since normal points outwards
    # C = bc_momentum.drag.fn(state⁻, aux⁻, t, normu_int⁻_tan)
    # τn = C * normu_int⁻_tan * u_int⁻_tan
    # # both sides involve projections of normals, so signs are consistent
    # fluxᵀn.ρu += state⁻.ρ * τn
    # fluxᵀn.energy.ρe += state⁻.ρu' * τn

    # Yair's changes
    u1⁻ = state⁻.ρu / state⁻.ρ
    u⁻_tan = u1⁻ - dot(u1⁻, n⁻) .* SVector(n⁻)
    normu⁻_tan = norm(u⁻_tan)
    # NOTE: difference from design docs since normal points outwards
    C = bc_momentum.drag.fn(state⁻, aux⁻, t, normu⁻_tan)
    τn = C * normu⁻_tan * u⁻_tan
    fluxᵀn.ρu += state⁻.ρ * τn
<<<<<<< HEAD
    # fluxᵀn.energy.ρe += state⁻.ρu' * τn
=======
>>>>>>> ad04765d
end<|MERGE_RESOLUTION|>--- conflicted
+++ resolved
@@ -137,8 +137,4 @@
     C = bc_momentum.drag.fn(state⁻, aux⁻, t, normu⁻_tan)
     τn = C * normu⁻_tan * u⁻_tan
     fluxᵀn.ρu += state⁻.ρ * τn
-<<<<<<< HEAD
-    # fluxᵀn.energy.ρe += state⁻.ρu' * τn
-=======
->>>>>>> ad04765d
 end