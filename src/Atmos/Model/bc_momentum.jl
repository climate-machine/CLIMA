--- conflicted
+++ resolved
@@ -119,7 +119,6 @@
 ) where {DL <: DragLaw}
     @unpack state⁻, aux⁻, n⁻, t, aux_int⁻, state_int⁻ = args
 
-<<<<<<< HEAD
     # u1⁻ = state_int⁻.ρu / state_int⁻.ρ
     # u_int⁻_tan = u1⁻ - dot(u1⁻, n) .* SVector(n)
     # normu_int⁻_tan = norm(u_int⁻_tan)
@@ -134,11 +133,6 @@
     u1⁻ = state⁻.ρu / state⁻.ρ
     u⁻_tan = u1⁻ - dot(u1⁻, n) .* SVector(n)
     normu⁻_tan = norm(u⁻_tan)
-=======
-    u1⁻ = state_int⁻.ρu / state_int⁻.ρ
-    u_int⁻_tan = u1⁻ - dot(u1⁻, n⁻) .* SVector(n⁻)
-    normu_int⁻_tan = norm(u_int⁻_tan)
->>>>>>> b9534612
     # NOTE: difference from design docs since normal points outwards
     C = bc_momentum.drag.fn(state⁻, aux⁻, t, normu⁻_tan)
     τn = C * normu⁻_tan * u⁻_tan
