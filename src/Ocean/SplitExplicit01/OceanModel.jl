--- conflicted
+++ resolved
@@ -168,13 +168,15 @@
     end
 end
 
-<<<<<<< HEAD
-function init_state_prognostic!(m::OceanModel, Q::Vars, A::Vars, coords, center_coords, t)
-    return ocean_init_state!(m.problem, Q, A, coords, center_coords, t)
-=======
-function init_state_prognostic!(m::OceanModel, Q::Vars, A::Vars, coords, t)
-    return ocean_init_state!(m, m.problem, Q, A, coords, t)
->>>>>>> 22dab9f6
+function init_state_prognostic!(
+    m::OceanModel,
+    Q::Vars,
+    A::Vars,
+    coords,
+    center_coords,
+    t,
+)
+    return ocean_init_state!(m, m.problem, Q, A, coords, center_coords, t)
 end
 
 function vars_state(m::OceanModel, ::Auxiliary, T)
