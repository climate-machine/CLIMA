# ClimateMachine driver configurations
#
# Contains helper functions to establish simulation configurations to be
# used with the ClimateMachine driver. Currently:
# - AtmosLESConfiguration
# - AtmosGCMConfiguration
# - OceanBoxGCMConfiguration
# - SingleStackConfiguration
# - MultiColumnLandModel
#
# User-customized configurations can use these as templates.

using CLIMAParameters
using CLIMAParameters.Planet: planet_radius

abstract type ConfigSpecificInfo end
struct AtmosLESSpecificInfo <: ConfigSpecificInfo end
struct AtmosGCMSpecificInfo{FT} <: ConfigSpecificInfo
    domain_height::FT
    nelem_vert::Int
    nelem_horz::Int
end
struct OceanBoxGCMSpecificInfo <: ConfigSpecificInfo end
struct SingleStackSpecificInfo{FT} <: ConfigSpecificInfo
    zmax::FT
    hmax::FT
end
struct MultiColumnLandSpecificInfo <: ConfigSpecificInfo end

include("SolverTypes/SolverTypes.jl")

"""
    ArgParse.parse_item

Parses custom command line option for tuples of three or fewer integers.
"""
function ArgParse.parse_item(::Type{NTuple{3, Int}}, s::AbstractString)

    str_array = split(s, ",")
    int_1 = length(str_array) > 0 ? parse(Int, str_array[1]) : 0
    int_2 = length(str_array) > 1 ? parse(Int, str_array[2]) : 0
    int_3 = length(str_array) > 2 ? parse(Int, str_array[3]) : 0

    return (int_1, int_2, int_3)
end

"""
    ArgParse.parse_item

Parses custom command line option for tuples of three integers.
"""
function ArgParse.parse_item(::Type{NTuple{3, Float64}}, s::AbstractString)

    str_array = split(s, ",")
    ft_1 = length(str_array) > 0 ? parse(Float64, str_array[1]) : 0
    ft_2 = length(str_array) > 1 ? parse(Float64, str_array[2]) : 0
    ft_3 = length(str_array) > 2 ? parse(Float64, str_array[3]) : 0

    return (ft_1, ft_2, ft_3)
end

"""
    get_polyorders

Utility function that gets the polynomial orders for the given configuration
either passed from command line or as default values
"""
function get_polyorders(N)

    # Check if polynomial degree was passed as a CL option
    if ClimateMachine.Settings.degree != (-1, -1)
        ClimateMachine.Settings.degree
    elseif N isa Int
        (N, N)
    else
        N
    end
end

"""
    ClimateMachine.DriverConfiguration

Collects all parameters necessary to set up a ClimateMachine simulation.
"""
struct DriverConfiguration{FT}
    config_type::ClimateMachineConfigType

    name::String
    # Polynomial order tuple (polyorder_horz, polyorder_vert)
    polyorders::NTuple{2, Int}
    array_type::Any
    solver_type::AbstractSolverType
    #
    # Model details
    param_set::AbstractParameterSet
    bl::BalanceLaw
    #
    # Execution details
    mpicomm::MPI.Comm
    #
    # Mesh details
    grid::DiscontinuousSpectralElementGrid
    #
    # DGModel details
    numerical_flux_first_order::NumericalFluxFirstOrder
    numerical_flux_second_order::NumericalFluxSecondOrder
    numerical_flux_gradient::NumericalFluxGradient
    # DGFVModel details, used when polyorder_vert = 0
    fv_reconstruction::Union{Nothing, AbstractReconstruction}
    # Cutoff filter to emulate overintegration
    filter
    #
    # Configuration-specific info
    config_info::ConfigSpecificInfo

    function DriverConfiguration(
        config_type,
        name::String,
        polyorders::NTuple{2, Int},
        FT,
        array_type,
        solver_type::AbstractSolverType,
        param_set::AbstractParameterSet,
        bl::BalanceLaw,
        mpicomm::MPI.Comm,
        grid::DiscontinuousSpectralElementGrid,
        numerical_flux_first_order::NumericalFluxFirstOrder,
        numerical_flux_second_order::NumericalFluxSecondOrder,
        numerical_flux_gradient::NumericalFluxGradient,
        fv_reconstruction::Union{Nothing, AbstractReconstruction},
        filter,
        config_info::ConfigSpecificInfo,
    )
        return new{FT}(
            config_type,
            name,
            polyorders,
            array_type,
            solver_type,
            param_set,
            bl,
            mpicomm,
            grid,
            numerical_flux_first_order,
            numerical_flux_second_order,
            numerical_flux_gradient,
            fv_reconstruction,
            filter,
            config_info,
        )
    end
end

function print_model_info(model, mpicomm)
    mpirank = MPI.Comm_rank(mpicomm)
    if mpirank == 0
        @show ClimateMachine.array_type()
        msg = "Model composition\n"
        for key in fieldnames(typeof(model))
            msg =
                msg * @sprintf(
                    "    %s = %s\n",
                    string(key),
                    string((getproperty(model, key)))
                )
        end
        @info msg
        show_tendencies(model)
    end
end

function AtmosLESConfiguration(
    name::String,
    N::Union{Int, NTuple{2, Int}},
    (Δx, Δy, Δz)::NTuple{3, FT},
    xmax::FT,
    ymax::FT,
    zmax::FT,
    param_set::AbstractParameterSet,
    init_LES!;
    xmin = zero(FT),
    ymin = zero(FT),
    zmin = zero(FT),
    array_type = ClimateMachine.array_type(),
    solver_type = IMEXSolverType(
        implicit_solver = SingleColumnLU,
        implicit_solver_adjustable = false,
    ),
    model = AtmosModel{FT}(
        AtmosLESConfigType,
        param_set;
        init_state_prognostic = init_LES!,
    ),
    mpicomm = MPI.COMM_WORLD,
    boundary = ((0, 0), (0, 0), (1, 2)),
    periodicity = (true, true, false),
    meshwarp = (x...) -> identity(x),
    numerical_flux_first_order = RusanovNumericalFlux(),
    numerical_flux_second_order = CentralNumericalFluxSecondOrder(),
    numerical_flux_gradient = CentralNumericalFluxGradient(),
    fv_reconstruction = nothing,
    grid_stretching = (nothing, nothing, nothing),
    Ncutoff = N,
) where {FT <: AbstractFloat}

    (polyorder_horz, polyorder_vert) = get_polyorders(N)
    (cutofforder_horz, cutofforder_vert) = get_polyorders(Ncutoff)

    # Check if the element resolution was passed as a CL option
    if ClimateMachine.Settings.resolution != (-1, -1, -1)
        (Δx, Δy, Δz) = ClimateMachine.Settings.resolution
    end

    # Check if the min of the domain was passed as a CL option
    if ClimateMachine.Settings.domain_min != (-1, -1, -1)
        (xmin, ymin, zmin) = ClimateMachine.Settings.domain_min
    end

    # Check if the max of the domain was passed as a CL option
    if ClimateMachine.Settings.domain_max != (-1, -1, -1)
        (xmax, ymax, zmax) = ClimateMachine.Settings.domain_max
    end

    print_model_info(model, mpicomm)

    brickrange = (
        grid1d(
            xmin,
            xmax,
            grid_stretching[1],
            elemsize = Δx * max(polyorder_horz, 1),
        ),
        grid1d(
            ymin,
            ymax,
            grid_stretching[2],
            elemsize = Δy * max(polyorder_horz, 1),
        ),
        grid1d(
            zmin,
            zmax,
            grid_stretching[3],
            elemsize = Δz * max(polyorder_vert, 1),
        ),
    )
    topology = StackedBrickTopology(
        mpicomm,
        brickrange,
        periodicity = periodicity,
        boundary = boundary,
    )

    grid = DiscontinuousSpectralElementGrid(
        topology,
        FloatType = FT,
        DeviceArray = array_type,
        polynomialorder = (polyorder_horz, polyorder_vert),
        meshwarp = meshwarp,
    )

    if cutofforder_horz < polyorder_horz || cutofforder_vert < polyorder_vert
        filter = CutoffFilter(grid, (cutofforder_horz + 1, cutofforder_horz + 1, cutofforder_vert + 1))
    else
        filter = nothing
    end


    @info @sprintf(
        """
Establishing Atmos LES configuration for %s
    precision               = %s
    horiz polynomial order  = %d
    vert polynomial order   = %d
    cutofforder_horz        = %d
    cutofforder_vert        = %d
    domain_min              = %.2f m, %.2f m, %.2f m
    domain_max              = %.2f m, %.2f m, %.2f m
    resolution              = %dx%dx%d
    MPI ranks               = %d
    min(Δ_horz)             = %.2f m
    min(Δ_vert)             = %.2f m""",
        name,
        FT,
        polyorder_horz,
        polyorder_vert,
        cutofforder_horz,
        cutofforder_vert,
        xmin,
        ymin,
        zmin,
        xmax,
        ymax,
        zmax,
        Δx,
        Δy,
        Δz,
        MPI.Comm_size(mpicomm),
        min_node_distance(grid, HorizontalDirection()),
        min_node_distance(grid, VerticalDirection())
    )

    return DriverConfiguration(
        AtmosLESConfigType(),
        name,
        (polyorder_horz, polyorder_vert),
        FT,
        array_type,
        solver_type,
        param_set,
        model,
        mpicomm,
        grid,
        numerical_flux_first_order,
        numerical_flux_second_order,
        numerical_flux_gradient,
        fv_reconstruction,
        filter,
        AtmosLESSpecificInfo(),
    )
end

function AtmosGCMConfiguration(
    name::String,
    N::Union{Int, NTuple{2, Int}},
    (nelem_horz, nelem_vert)::NTuple{2, Int},
    domain_height::FT,
    param_set::AbstractParameterSet,
    init_GCM!;
    array_type = ClimateMachine.array_type(),
    solver_type = DefaultSolverType(),
    model = AtmosModel{FT}(
        AtmosGCMConfigType,
        param_set;
        init_state_prognostic = init_GCM!,
    ),
    mpicomm = MPI.COMM_WORLD,
    meshwarp::Function = cubedshellwarp,
    numerical_flux_first_order = RusanovNumericalFlux(),
    numerical_flux_second_order = CentralNumericalFluxSecondOrder(),
    numerical_flux_gradient = CentralNumericalFluxGradient(),
    fv_reconstruction = nothing,
    grid_stretching = nothing,
    Ncutoff = N,
) where {FT <: AbstractFloat}

    (polyorder_horz, polyorder_vert) = get_polyorders(N)
    (cutofforder_horz, cutofforder_vert) = get_polyorders(Ncutoff)

    # Check if the number of elements was passed as a CL option
    if ClimateMachine.Settings.nelems != (-1, -1, -1)
        (nelem_horz, nelem_vert) = ClimateMachine.Settings.nelems
    end

    # Check if the domain height was passed as a CL option
    if ClimateMachine.Settings.domain_height != -1
        domain_height = ClimateMachine.Settings.domain_height
    end

    print_model_info(model, mpicomm)

    _planet_radius::FT = planet_radius(param_set)
    vert_range = grid1d(
        _planet_radius,
        FT(_planet_radius + domain_height),
        grid_stretching,
        nelem = nelem_vert,
    )

    topology = StackedCubedSphereTopology(
        mpicomm,
        nelem_horz,
        vert_range;
        boundary = (1, 2),
    )

    grid = DiscontinuousSpectralElementGrid(
        topology,
        FloatType = FT,
        DeviceArray = array_type,
        polynomialorder = (polyorder_horz, polyorder_vert),
        meshwarp = meshwarp,
    )


    if cutofforder_horz < polyorder_horz || cutofforder_vert < polyorder_vert
        filter = CutoffFilter(grid, (cutofforder_horz + 1, cutofforder_horz + 1, cutofforder_vert + 1))
    else
        filter = nothing
    end

    @info @sprintf(
        """
Establishing Atmos GCM configuration for %s
    precision               = %s
    horiz polynomial order  = %d
    vert polynomial order   = %d
    cutofforder_horz        = %d
    cutofforder_vert        = %d
    # horiz elem            = %d
    # vert elems            = %d
    domain height           = %.2e m
    MPI ranks               = %d
    min(Δ_horz)             = %.2f m
    min(Δ_vert)             = %.2f m""",
        name,
        FT,
        polyorder_horz,
        polyorder_vert,
        cutofforder_horz,
        cutofforder_vert,
        nelem_horz,
        nelem_vert,
        domain_height,
        MPI.Comm_size(mpicomm),
        min_node_distance(grid, HorizontalDirection()),
        min_node_distance(grid, VerticalDirection())
    )

    return DriverConfiguration(
        AtmosGCMConfigType(),
        name,
        (polyorder_horz, polyorder_vert),
        FT,
        array_type,
        solver_type,
        param_set,
        model,
        mpicomm,
        grid,
        numerical_flux_first_order,
        numerical_flux_second_order,
        numerical_flux_gradient,
        fv_reconstruction,
        filter,
        AtmosGCMSpecificInfo(domain_height, nelem_vert, nelem_horz),
    )
end

function OceanBoxGCMConfiguration(
    name::String,
    N::Union{Int, NTuple{2, Int}},
    (Nˣ, Nʸ, Nᶻ)::NTuple{3, Int},
    param_set::AbstractParameterSet,
    model;
    FT = Float64,
    array_type = ClimateMachine.array_type(),
    solver_type = ExplicitSolverType(
        solver_method = LSRK144NiegemannDiehlBusch,
    ),
    mpicomm = MPI.COMM_WORLD,
    numerical_flux_first_order = RusanovNumericalFlux(),
    numerical_flux_second_order = CentralNumericalFluxSecondOrder(),
    numerical_flux_gradient = CentralNumericalFluxGradient(),
    fv_reconstruction = nothing,
    periodicity = (false, false, false),
    boundary = ((1, 1), (1, 1), (2, 3)),
)

    (polyorder_horz, polyorder_vert) = get_polyorders(N)

    # Check if the number of elements was passed as a CL option
    if ClimateMachine.Settings.nelems != (-1, -1, -1)
        (Nˣ, Nʸ, Nᶻ) = ClimateMachine.Settings.nelems
    end

    brickrange = (
        range(FT(0); length = Nˣ + 1, stop = model.problem.Lˣ),
        range(FT(0); length = Nʸ + 1, stop = model.problem.Lʸ),
        range(FT(-model.problem.H); length = Nᶻ + 1, stop = 0),
    )

    topology = StackedBrickTopology(
        mpicomm,
        brickrange;
        periodicity = periodicity,
        boundary = boundary,
    )

    grid = DiscontinuousSpectralElementGrid(
        topology,
        FloatType = FT,
        DeviceArray = array_type,
        polynomialorder = (polyorder_horz, polyorder_vert),
    )

    @info @sprintf(
        """
Establishing Ocean Box GCM configuration for %s
    precision               = %s
    horiz polynomial order  = %d
    vert polynomial order   = %d
    Nˣ # elems              = %d
    Nʸ # elems              = %d
    Nᶻ # elems              = %d
    domain depth            = %.2e m
    MPI ranks               = %d""",
        name,
        FT,
        polyorder_horz,
        polyorder_vert,
        Nˣ,
        Nʸ,
        Nᶻ,
        -model.problem.H,
        MPI.Comm_size(mpicomm)
    )

    return DriverConfiguration(
        OceanBoxGCMConfigType(),
        name,
        (polyorder_horz, polyorder_vert),
        FT,
        array_type,
        solver_type,
        param_set,
        model,
        mpicomm,
        grid,
        numerical_flux_first_order,
        numerical_flux_second_order,
        numerical_flux_gradient,
        fv_reconstruction,
        nothing, # filter
        OceanBoxGCMSpecificInfo(),
    )
end

function SingleStackConfiguration(
    name::String,
    N::Union{Int, NTuple{2, Int}},
    nelem_vert::Int,
    zmax::FT,
    param_set::AbstractParameterSet,
    model::BalanceLaw;
    zmin = zero(FT),
    hmax = one(FT),
    array_type = ClimateMachine.array_type(),
    solver_type = ExplicitSolverType(),
    mpicomm = MPI.COMM_WORLD,
    boundary = ((0, 0), (0, 0), (1, 2)),
    periodicity = (true, true, false),
    meshwarp = (x...) -> identity(x),
    numerical_flux_first_order = RusanovNumericalFlux(),
    numerical_flux_second_order = CentralNumericalFluxSecondOrder(),
    numerical_flux_gradient = CentralNumericalFluxGradient(),
    fv_reconstruction = nothing,
) where {FT <: AbstractFloat}

    (polyorder_horz, polyorder_vert) = get_polyorders(N)

    # Check if the number of elements was passed as a CL option
    if ClimateMachine.Settings.nelems != (-1, -1, -1)
        nE = ClimateMachine.Settings.nelems
        nelem_vert = nE[1]
    end

    # Check if the domain height was passed as a CL option
    if ClimateMachine.Settings.domain_height != -1
        zmax = ClimateMachine.Settings.domain_height
    end

    print_model_info(model, mpicomm)

    xmin, xmax = zero(FT), hmax
    ymin, ymax = zero(FT), hmax
    brickrange = (
        grid1d(xmin, xmax, nelem = 1),
        grid1d(ymin, ymax, nelem = 1),
        grid1d(zmin, zmax, nelem = nelem_vert),
    )
    topology = StackedBrickTopology(
        mpicomm,
        brickrange,
        periodicity = periodicity,
        boundary = boundary,
    )

    grid = DiscontinuousSpectralElementGrid(
        topology,
        FloatType = FT,
        DeviceArray = array_type,
        polynomialorder = (polyorder_horz, polyorder_vert),
        meshwarp = meshwarp,
    )

    @info @sprintf(
        """
Establishing single stack configuration for %s
    precision               = %s
    horiz polynomial order  = %d
    vert polynomial order   = %d
    domain_min              = %.2f m, %.2f m, %.2f m
    domain_max              = %.2f m, %.2f m, %.2f m
    # vert elems            = %d
    MPI ranks               = %d
    min(Δ_horz)             = %.2f m
    min(Δ_vert)             = %.2f m""",
        name,
        FT,
        polyorder_horz,
        polyorder_vert,
        xmin,
        ymin,
        zmin,
        xmax,
        ymax,
        zmax,
        nelem_vert,
        MPI.Comm_size(mpicomm),
        min_node_distance(grid, HorizontalDirection()),
        min_node_distance(grid, VerticalDirection())
    )

    return DriverConfiguration(
        SingleStackConfigType(),
        name,
        (polyorder_horz, polyorder_vert),
        FT,
        array_type,
        solver_type,
        param_set,
        model,
        mpicomm,
        grid,
        numerical_flux_first_order,
        numerical_flux_second_order,
        numerical_flux_gradient,
        fv_reconstruction,
<<<<<<< HEAD
        nothing, # filter
        SingleStackSpecificInfo(),
=======
        SingleStackSpecificInfo(zmax, hmax),
>>>>>>> 496f43e8
    )
end

function MultiColumnLandModel(
    name::String,
    N::Union{Int, NTuple{2, Int}},
    (Δx, Δy, Δz)::NTuple{3, FT},
    xmax::FT,
    ymax::FT,
    zmax::FT,
    param_set::AbstractParameterSet,
    model::BalanceLaw;
    xmin = zero(FT),
    ymin = zero(FT),
    zmin = zero(FT),
    array_type = ClimateMachine.array_type(),
    mpicomm = MPI.COMM_WORLD,
    boundary = ((3, 3), (3, 3), (1, 2)),
    solver_type = ExplicitSolverType(),
    periodicity = (false, false, false),
    meshwarp = (x...) -> identity(x),
    numerical_flux_first_order = CentralNumericalFluxFirstOrder(),
    numerical_flux_second_order = CentralNumericalFluxSecondOrder(),
    numerical_flux_gradient = CentralNumericalFluxGradient(),
    fv_reconstruction = nothing,
) where {FT <: AbstractFloat}

    (polyorder_horz, polyorder_vert) = get_polyorders(N)

    # Check if the element resolution was passed as a CL option
    if ClimateMachine.Settings.resolution != (-1, -1, -1)
        (Δx, Δy, Δz) = ClimateMachine.Settings.resolution
    end

    # Check if the min of the domain was passed as a CL option
    if ClimateMachine.Settings.domain_min != (-1, -1, -1)
        (xmin, ymin, zmin) = ClimateMachine.Settings.domain_min
    end

    # Check if the max of the domain was passed as a CL option
    if ClimateMachine.Settings.domain_max != (-1, -1, -1)
        (xmax, ymax, zmax) = ClimateMachine.Settings.domain_max
    end

    print_model_info(model, mpicomm)

    brickrange = (
        grid1d(xmin, xmax, elemsize = Δx * max(polyorder_horz, 1)),
        grid1d(ymin, ymax, elemsize = Δy * max(polyorder_horz, 1)),
        grid1d(zmin, zmax, elemsize = Δz * max(polyorder_vert, 1)),
    )

    topology = StackedBrickTopology(
        mpicomm,
        brickrange,
        periodicity = periodicity,
        boundary = boundary,
    )

    grid = DiscontinuousSpectralElementGrid(
        topology,
        FloatType = FT,
        DeviceArray = array_type,
        polynomialorder = (polyorder_horz, polyorder_vert),
        meshwarp = meshwarp,
    )

    @info @sprintf(
        """
Establishing MultiColumnLandModel configuration for %s
    precision        = %s
    vert polyn order = %d
    horz polyn order = %d
    domain_min       = %.2f m, %.2f m, %.2f m
    domain_max       = %.2f m, %.2f m, %.2f m
    resolution       = %dx%dx%d
    MPI ranks        = %d
    min(Δ_horz)      = %.2f m
    min(Δ_vert)      = %.2f m""",
        name,
        FT,
        polyorder_vert,
        polyorder_horz,
        xmin,
        ymin,
        zmin,
        xmax,
        ymax,
        zmax,
        Δx,
        Δy,
        Δz,
        MPI.Comm_size(mpicomm),
        min_node_distance(grid, HorizontalDirection()),
        min_node_distance(grid, VerticalDirection())
    )

    return DriverConfiguration(
        MultiColumnLandConfigType(),
        name,
        (polyorder_horz, polyorder_vert),
        FT,
        array_type,
        solver_type,
        param_set,
        model,
        mpicomm,
        grid,
        numerical_flux_first_order,
        numerical_flux_second_order,
        numerical_flux_gradient,
        fv_reconstruction,
        nothing, # filter
        MultiColumnLandSpecificInfo(),
    )
end

import ..DGMethods: DGModel

"""
    DGModel(driver_config; kwargs...)

Initialize a [`DGModel`](@ref) given a
[`DriverConfiguration`](@ref) and keyword
arguments supported by [`DGModel`](@ref).
"""
DGModel(driver_config; kwargs...) = DGModel(
    driver_config.bl,
    driver_config.grid,
    driver_config.numerical_flux_first_order,
    driver_config.numerical_flux_second_order,
    driver_config.numerical_flux_gradient;
    gradient_filter=driver_config.filter,
    tendency_filter=driver_config.filter,
    kwargs...,
)

"""
-SpaceDiscretization(driver_config; kwargs...)
-
-Initialize a [`SpaceDiscretization`](@ref) given a
-[`DriverConfiguration`](@ref) and keyword
-arguments supported by [`SpaceDiscretization`](@ref).
-"""
SpaceDiscretization(driver_config; kwargs...) =
    (driver_config.polyorders[2] == 0) ?
    DGFVModel(
        driver_config.bl,
        driver_config.grid,
        driver_config.fv_reconstruction,
        driver_config.numerical_flux_first_order,
        driver_config.numerical_flux_second_order,
        driver_config.numerical_flux_gradient;
        kwargs...,
    ) :
    DGModel(
        driver_config.bl,
        driver_config.grid,
        driver_config.numerical_flux_first_order,
        driver_config.numerical_flux_second_order,
        driver_config.numerical_flux_gradient;
        kwargs...,
    )<|MERGE_RESOLUTION|>--- conflicted
+++ resolved
@@ -626,12 +626,8 @@
         numerical_flux_second_order,
         numerical_flux_gradient,
         fv_reconstruction,
-<<<<<<< HEAD
         nothing, # filter
-        SingleStackSpecificInfo(),
-=======
         SingleStackSpecificInfo(zmax, hmax),
->>>>>>> 496f43e8
     )
 end
 
