--- conflicted
+++ resolved
@@ -3,14 +3,9 @@
 
 using ..CLIMAAtmosDycore
 AD = CLIMAAtmosDycore
-<<<<<<< HEAD
-
-using ..Grids
-using ..AtmosStateArrays
-=======
+
 using ...Grids
 using ...MPIStateArrays
->>>>>>> 505f4971
 
 export VanillaAtmosDiscretization
 using ...Utilities.MoistThermodynamics
@@ -195,17 +190,12 @@
 step
 
 !!! todo
-
-<<<<<<< HEAD
+    This estimate is currently very conservative, needs to be revisited
+"""
 function estimatedt(disc::VanillaAtmosDiscretization{T, dim, N, Np, DA, nmoist},
-                    Q::AtmosStateArray) where {T, dim, N, Np, DA, nmoist}
-=======
-    This estimate is currently very conservative, needs to be revisited
-"""
-function estimatedt(disc::VanillaAtmosDiscretization{T, dim, N, Np, DA},
-                    Q::MPIStateArray) where {T, dim, N, Np, DA}
->>>>>>> 505f4971
-  @assert T == eltype(Q)
+                    Q::MPIStateArray) where {T, dim, N, Np, DA, nmoist}
+
+    @assert T == eltype(Q)
   G = disc.grid
   vgeo = G.vgeo
   # FIXME: GPUify me
