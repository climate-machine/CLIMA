module VanillaAtmosDiscretizations
using MPI

using ..CLIMAAtmosDycore
AD = CLIMAAtmosDycore
using ...Grids
using ...MPIStateArrays

export VanillaAtmosDiscretization


using ...ParametersType
using ...PlanetParameters: cp_d, cv_d, grav, MSLP
using CLIMA.MoistThermodynamics

# ASR Correction to Prandtl number from 7.1 to 0.71
@parameter prandtl 71//100 "Prandtl number: ratio of momentum diffusivity to thermal diffusivity"
<<<<<<< HEAD
@parameter stokes  -2//3  "scaling for viscous effect associated with volume change"
=======
@parameter λ_stokes  -2//3  "scaling for viscous effect associated with volume change"
>>>>>>> 773e6ce2
@parameter k_μ cp_d/prandtl "thermal conductivity / dynamic viscosity"

const _nstate = 5
const _ρ, _U, _V, _W, _E = 1:_nstate
const stateid = (ρid = _ρ, Uid = _U, Vid = _V, Wid = _W, Eid = _E)
const _nstategrad = 15
const (_ρx, _ρy, _ρz, _ux, _uy, _uz, _vx, _vy, _vz, _wx, _wy, _wz,
       _Tx, _Ty, _Tz) = 1:_nstategrad

"""
    VanillaAtmosDiscretization{nmoist, ntrace}(grid; gravity = true,
    viscosity = 0)

Given a 'grid <: AbstractGrid' this construct all the data necessary to run a
vanilla discontinuous Galerkin discretization of the the compressible Euler
equations with `nmoist` moisture variables and `ntrace` tracer variables. If the
boolean keyword argument `gravity` is `true` then gravity is used otherwise it
is not. Isotropic viscosity can be used if `viscosity` is set to a positive
constant.
"""
struct VanillaAtmosDiscretization{T, dim, polynomialorder, numberofDOFs,
                                  DeviceArray, nmoist, ntrace, DASAT3,
                                  GT } <: AD.AbstractAtmosDiscretization
  "grid"
  grid::GT

  "gravitational acceleration (m/s^2)"
  gravity::T

              "viscosity constant"
  viscosity::T

  "storage for the grad"
  grad::DASAT3

  VanillaAtmosDiscretization(grid;
                             # How many tracer variables
                             ntrace=0,
                             # How many moisture variables
                             nmoist=0,
                             kw...) =
  VanillaAtmosDiscretization{nmoist, ntrace}(grid; kw...)

  function VanillaAtmosDiscretization{nmoist, ntrace
                                     }(grid::AbstractGrid{T, dim, N, Np, DA};
                                       # Use gravity?
                                       gravity = true,
                                       # viscosity constant
                                       viscosity = 0
                                      ) where {T, dim, N, Np, DA,
                                               nmoist, ntrace}
    topology = grid.topology

    ngrad = _nstategrad + 3*nmoist
    # FIXME: Remove after updating CUDA
    h_vgeo = Array(grid.vgeo)
    grad = MPIStateArray{Tuple{Np, ngrad}, T, DA}(topology.mpicomm,
                                                  length(topology.elems),
                                                  realelems=topology.realelems,
                                                  ghostelems=topology.ghostelems,
                                                  sendelems=topology.sendelems,
                                                  nabrtorank=topology.nabrtorank,
                                                  nabrtorecv=topology.nabrtorecv,
                                                  nabrtosend=topology.nabrtosend,
                                                  weights=view(h_vgeo, :, grid.Mid, :))

    GT = typeof(grid)
    DASAT3 = typeof(grad)

    new{T, dim, N, Np, DA, nmoist, ntrace, DASAT3, GT}(grid,
                                                       gravity ? grav : 0,
                                                       viscosity, grad)
  end
end

function Base.getproperty(X::VanillaAtmosDiscretization{T, dim, polynomialorder,
                                                        numberofDOFs,
                                                        DeviceArray, nmoist,
                                                        ntrace},
                          s::Symbol) where {T, dim, polynomialorder,
                                            numberofDOFs, DeviceArray, nmoist,
                                            ntrace}
  if s ∈ keys(stateid)
    stateid[s]
  elseif s == :nstate
    _nstate
  elseif s == :moistrange
    _nstate .+ (1:nmoist)
  elseif s == :tracerange
    _nstate+nmoist .+ (1:ntrace)
  else
    getfield(X, s)
  end
end

function Base.propertynames(X::VanillaAtmosDiscretization)
  (fieldnames(VanillaAtmosDiscretization)..., keys(stateid)...)
end

"""
    MPIStateArray(disc::VanillaAtmosDiscretization)

Given a discretization `disc` constructs an `MPIStateArrays` for holding a
solution state
"""
function MPIStateArrays.MPIStateArray(disc::VanillaAtmosDiscretization{
                                            T, dim, N, Np, DA, nmoist, ntrace}
                                      ) where {T, dim, N, Np, DA, nmoist,
                                               ntrace}
  topology = disc.grid.topology
  nvar = _nstate + nmoist + ntrace
  # FIXME: Remove after updating CUDA
  h_vgeo = Array(disc.grid.vgeo)
  MPIStateArray{Tuple{Np, nvar}, T, DA}(topology.mpicomm,
                                        length(topology.elems),
                                        realelems=topology.realelems,
                                        ghostelems=topology.ghostelems,
                                        sendelems=topology.sendelems,
                                        nabrtorank=topology.nabrtorank,
                                        nabrtorecv=topology.nabrtorecv,
                                        nabrtosend=topology.nabrtosend,
                                        weights=view(h_vgeo, :, disc.grid.Mid, :))
end

function MPIStateArrays.MPIStateArray(disc::VanillaAtmosDiscretization{
                                               T, dim, N, Np, DA, nmoist,
                                               ntrace}, ic::Function
                                       ) where {T, dim, N, Np, DA, nmoist,
                                                ntrace}
  Q = MPIStateArray(disc)

  nvar = _nstate + nmoist + ntrace
  G = disc.grid
  vgeo = G.vgeo

  # FIXME: GPUify me
  host_array = Array ∈ typeof(Q).parameters
  (h_vgeo, h_Q) = host_array ? (vgeo, Q) : (Array(vgeo), Array(Q))
  @inbounds for e = 1:size(Q, 3), i = 1:Np
    x, y, z = h_vgeo[i, G.xid, e], h_vgeo[i, G.yid, e], h_vgeo[i, G.zid, e]
    q0 = ic(x, y, z)

    # Assume that this will be compile time?

    @assert ((nmoist >  0 && nmoist == length(q0.Qmoist)) ||
             (nmoist == 0 && :Qmoist ∉ fieldnames(typeof(q0))))
    @assert ((ntrace >  0 && ntrace == length(q0.Qtrace)) ||
             (ntrace == 0 && :Qtrace ∉ fieldnames(typeof(q0))))

    h_Q[i, [_ρ, _U, _V, _W, _E], e] .= (q0.ρ, q0.U, q0.V, q0.W, q0.E)
    (nmoist > 0) && (h_Q[i, _nstate .+           (1:nmoist), e] .= q0.Qmoist)
    (ntrace > 0) && (h_Q[i, _nstate .+ nmoist .+ (1:ntrace), e] .= q0.Qtrace)
  end
  if !host_array
    Q .= h_Q
  end

  Q
end

MPIStateArrays.MPIStateArray(f::Function,
                             d::VanillaAtmosDiscretization
                            ) = MPIStateArray(d, f)

"""
    estimatedt(disc::VanillaAtmosDiscretization, Q::MPIStateArray)

Given a discretization `disc` and a state `Q` compute an estimate for the time
step

!!! todo

    This estimate is currently very conservative, needs to be revisited
"""
<<<<<<< HEAD
function estimatedt(disc::VanillaAtmosDiscretization{T, dim, N, Np, DA},
                    Q::MPIStateArray) where {T, dim, N, Np, DA}
=======
function estimatedt(disc::VanillaAtmosDiscretization{T, dim, N, Np, DA, nmoist},
                    Q::MPIStateArray) where {T, dim, N, Np, DA, nmoist}
>>>>>>> 773e6ce2
  
  @assert T == eltype(Q)
  G = disc.grid
  vgeo = G.vgeo
  # FIXME: GPUify me
  host_array = Array ∈ typeof(Q).parameters
  (h_vgeo, h_Q) = host_array ? (vgeo, Q) : (Array(vgeo), Array(Q))
  estimatedt(Val(dim), Val(N), Val(nmoist), G, disc.gravity, h_Q, h_vgeo, G.topology.mpicomm)
end

# FIXME: This needs cleaning up
function estimatedt(::Val{dim}, ::Val{N}, ::Val{nmoist}, G, gravity, Q, vgeo,
                    mpicomm) where {dim, N, nmoist}

  DFloat = eltype(Q)

  Np = (N+1)^dim
  (_, _, nelem) = size(Q)

  dt = [floatmax(DFloat)]
  
  # Allocate 3 spaces for moist tracers qm, with a zero default value
  q_m = zeros(DFloat, max(3, nmoist))

  if dim == 2
    @inbounds for e = 1:nelem, n = 1:Np
      ρ, U, V = Q[n, _ρ, e], Q[n, _U, e], Q[n, _V, e]
      E = Q[n, _E, e]
      y = vgeo[n, G.yid, e]
      
<<<<<<< HEAD
      #Compute Temperature and Internal Energy per unit mass
      e_int = E - ((U^2 + V^2)/(2*ρ) + ρ * gravity * y) / ρ 
      
      #Obtain moist variables from state vector
=======
      #compute temperature and internal energy
      #get moist variables from state vector
>>>>>>> 773e6ce2
      for m = 1:nmoist
          s = _nstate + m
          q_m[m] = Q[n, s, e]/ρ
      end
<<<<<<< HEAD

      (R_m, cp_m, cv_m, gamma_m) = MoistThermodynamics.moist_gas_constants(q_m[1], q_m[2], q_m[3])
      T = MoistThermodynamics.air_temperature(e_int, q_m[1], q_m[2], q_m[3])
      γ_m =  cp_m/cv_m
=======
      
      E_int = E - (U^2 + V^2)/(2*ρ) - ρ * gravity * y
      # get adjusted temperature and liquid and ice specific humidities
      T = saturation_adjustment(E_int/ρ, ρ, q_m[1])
      q_liq, q_ice = phase_partitioning_eq(T, ρ, q_m[1])
    
>>>>>>> 773e6ce2
      ξx, ξy, ηx, ηy = vgeo[n, G.ξxid, e], vgeo[n, G.ξyid, e],
                       vgeo[n, G.ηxid, e], vgeo[n, G.ηyid, e]
      
       # Calculate local dt
<<<<<<< HEAD
      loc_dt = 2ρ / max(abs(U * ξx + V * ξy) + ρ * MoistThermodynamics.sound_speed(T, γ_m, R_m),
                        abs(U * ηx + V * ηy) + ρ * MoistThermodynamics.sound_speed(T, γ_m, R_m)) 
=======
      loc_dt = 2ρ / max(abs(U * ξx + V * ξy) + ρ * soundspeed_air(T),
                        abs(U * ηx + V * ηy) + ρ * soundspeed_air(T))
>>>>>>> 773e6ce2
      dt[1] = min(dt[1], loc_dt)
  
    end
  end

  if dim == 3
    @inbounds for e = 1:nelem, n = 1:Np
      ρ, U, V, W = Q[n, _ρ, e], Q[n, _U, e], Q[n, _V, e], Q[n, _W, e]
      E = Q[n, _E, e]
      z = vgeo[n, G.zid, e]
      
      #Compute (Temperature) and (E_int per unit mass)
<<<<<<< HEAD
      e_int = E - ((U^2 + V^2+ W^2)/(2*ρ) + ρ * gravity * z) / ρ 
      
      #Loop over moist variables and extract q_m where q_m[1] = q_t, q_m[2] = q_l, q_m[3] = q_i
      #TODO list order or moist variables
=======
      E_int = E - (U^2 + V^2+ W^2)/(2*ρ) - ρ * gravity * z 
      #Loop over moist variables and extract q_m where q_m[1] = q_t, q_m[2] = q_liq, q_m[3] = q_ice
>>>>>>> 773e6ce2
      for m = 1:nmoist
          s = _nstate + m 
          q_m[m] = Q[n, s, e] / ρ 
      end
<<<<<<< HEAD
	
      # Obtain moist thermodynamics constants from q_m[1]==q_t, q_m[2]==q_l, q_m[3] == q_i
      (R_m, cp_m, cv_m, gamma_m) = MoistThermodynamics.moist_gas_constants(q_m[1], q_m[2], q_m[3])
      gdm1 = R_m/cv_m
      gamma_m =  cp_m/cv_m
      
      # Obtain Temperature form specific internal energy e_int
      T = MoistThermodynamics.air_temperature(e_int, q_m[1], q_m[2], q_m[3])
=======

      # get adjusted temperature and liquid and ice specific humidities
      T = saturation_adjustment(E_int/ρ, ρ, q_m[1])
      q_liq, q_ice = phase_partitioning_eq(T, ρ, q_m[1])
      
>>>>>>> 773e6ce2
      ξx, ξy, ξz = vgeo[n, G.ξxid, e], vgeo[n, G.ξyid, e], vgeo[n, G.ξzid, e]
      ηx, ηy, ηz = vgeo[n, G.ηxid, e], vgeo[n, G.ηyid, e], vgeo[n, G.ηzid, e]
      ζx, ζy, ζz = vgeo[n, G.ζxid, e], vgeo[n, G.ζyid, e], vgeo[n, G.ζzid, e]

<<<<<<< HEAD
      loc_dt = 2ρ / max(abs(U * ξx + V * ξy + W * ξz) + ρ * MoistThermodynamics.sound_speed(T, gamma_m, R_m),
                        abs(U * ηx + V * ηy + W * ηz) + ρ * MoistThermodynamics.sound_speed(T, gamma_m, R_m),
                        abs(U * ζx + V * ζy + W * ζz) + ρ * MoistThermodynamics.sound_speed(T, gamma_m, R_m))
=======
      loc_dt = 2ρ / max(abs(U * ξx + V * ξy + W * ξz) + ρ * soundspeed_air(T),
                        abs(U * ηx + V * ηy + W * ηz) + ρ * soundspeed_air(T),
                        abs(U * ζx + V * ζy + W * ζz) + ρ * soundspeed_air(T))
>>>>>>> 773e6ce2
      dt[1] = min(dt[1], loc_dt)
   
  end
  end

  MPI.Allreduce(dt[1], MPI.MIN, mpicomm) / N^√2
end

#{{{ rhs!

function AD.getrhsfunction(disc::VanillaAtmosDiscretization)
  (x...) -> rhs!(x..., disc)
end

rhs!(dQ, Q, p::Nothing, t, sd::VanillaAtmosDiscretization) = rhs!(dQ, Q, t, sd)

function rhs!(dQ::MPIStateArray{S, T}, Q::MPIStateArray{S, T}, t::T,
              disc::VanillaAtmosDiscretization{T, dim, N, Np, DA, nmoist,
                                               ntrace}
             ) where {S, T, dim, N, Np, DA, nmoist, ntrace}
  grid = disc.grid
  topology = grid.topology

  gravity = disc.gravity

  grad = disc.grad

  vgeo = grid.vgeo
  sgeo = grid.sgeo
  Dmat = grid.D
  vmapM = grid.vmapM
  vmapP = grid.vmapP
  elemtobndy = grid.elemtobndy

  DFloat = eltype(Q)
  @assert DFloat == eltype(Q)
  @assert DFloat == eltype(vgeo)
  @assert DFloat == eltype(sgeo)
  @assert DFloat == eltype(Dmat)
  @assert DFloat == eltype(grad)
  @assert DFloat == eltype(dQ)

  ########################
  # Gradient Computation #
  ########################
  MPIStateArrays.startexchange!(Q)

  volumegrad!(Val(dim), Val(N), Val(nmoist), Val(ntrace), grad.Q, Q.Q, vgeo,
              gravity, Dmat, topology.realelems)

  MPIStateArrays.finishexchange!(Q)

  facegrad!(Val(dim), Val(N), Val(nmoist), Val(ntrace), grad.Q, Q.Q, vgeo,
            sgeo, gravity, topology.realelems, vmapM, vmapP, elemtobndy)


  ###################
  # RHS Computation #
  ###################

  viscosity::DFloat = disc.viscosity
 
  MPIStateArrays.startexchange!(grad)

  volumerhs!(Val(dim), Val(N), Val(nmoist), Val(ntrace), dQ.Q, Q.Q, grad.Q,
             vgeo, gravity, viscosity, Dmat, topology.realelems)

  MPIStateArrays.finishexchange!(grad)

  facerhs!(Val(dim), Val(N), Val(nmoist), Val(ntrace), dQ.Q, Q.Q, grad.Q,
           vgeo, sgeo, gravity, viscosity, topology.realelems, vmapM, vmapP,
           elemtobndy)
end
# }}}

# {{{ FIXME: remove this after we've figure out how to pass through to kernel
const _nvgeo = 14
const _ξx, _ηx, _ζx, _ξy, _ηy, _ζy, _ξz, _ηz, _ζz, _MJ, _MJI,
       _x, _y, _z = 1:_nvgeo

const _nsgeo = 5
const _nx, _ny, _nz, _sMJ, _vMJI = 1:_nsgeo
# }}}

using Requires

include("VanillaAtmosDiscretizations_kernels.jl")

include("vtk.jl")
function writevtk(prefix, Q::MPIStateArray, disc::VanillaAtmosDiscretization)
  vgeo = disc.grid.vgeo
  host_array = Array ∈ typeof(Q).parameters
  (h_vgeo, h_Q) = host_array ? (vgeo, Q.Q) : (Array(vgeo), Array(Q))
  writevtk(prefix, h_vgeo, h_Q, disc.grid)
end

function writevtk(prefix, vgeo::Array, Q::Array,
                  G::Grids.AbstractGrid{T, dim, N}) where {T, dim, N}

  Nq  = N+1

  nelem = size(Q)[end]
  Xid = (G.xid, G.yid, G.zid)
  X = ntuple(j->reshape((@view vgeo[:, Xid[j], :]),
                        ntuple(j->Nq, dim)...,
                        nelem), dim)
  ρ = reshape((@view Q[:, _ρ, :]), ntuple(j->Nq, dim)..., nelem)
  U = reshape((@view Q[:, _U, :]), ntuple(j->Nq, dim)..., nelem)
  V = reshape((@view Q[:, _V, :]), ntuple(j->Nq, dim)..., nelem)
  W = reshape((@view Q[:, _W, :]), ntuple(j->Nq, dim)..., nelem)
  E = reshape((@view Q[:, _E, :]), ntuple(j->Nq, dim)..., nelem)
  writemesh(prefix, X...;
            fields=(("ρ", ρ), ("U", U), ("V", V), ("W", W), ("E", E)),
            realelems=G.topology.realelems)
  end
end

<|MERGE_RESOLUTION|>--- conflicted
+++ resolved
@@ -15,11 +15,7 @@
 
 # ASR Correction to Prandtl number from 7.1 to 0.71
 @parameter prandtl 71//100 "Prandtl number: ratio of momentum diffusivity to thermal diffusivity"
-<<<<<<< HEAD
-@parameter stokes  -2//3  "scaling for viscous effect associated with volume change"
-=======
 @parameter λ_stokes  -2//3  "scaling for viscous effect associated with volume change"
->>>>>>> 773e6ce2
 @parameter k_μ cp_d/prandtl "thermal conductivity / dynamic viscosity"
 
 const _nstate = 5
@@ -194,13 +190,8 @@
 
     This estimate is currently very conservative, needs to be revisited
 """
-<<<<<<< HEAD
-function estimatedt(disc::VanillaAtmosDiscretization{T, dim, N, Np, DA},
-                    Q::MPIStateArray) where {T, dim, N, Np, DA}
-=======
 function estimatedt(disc::VanillaAtmosDiscretization{T, dim, N, Np, DA, nmoist},
                     Q::MPIStateArray) where {T, dim, N, Np, DA, nmoist}
->>>>>>> 773e6ce2
   
   @assert T == eltype(Q)
   G = disc.grid
@@ -231,43 +222,23 @@
       E = Q[n, _E, e]
       y = vgeo[n, G.yid, e]
       
-<<<<<<< HEAD
-      #Compute Temperature and Internal Energy per unit mass
-      e_int = E - ((U^2 + V^2)/(2*ρ) + ρ * gravity * y) / ρ 
-      
-      #Obtain moist variables from state vector
-=======
       #compute temperature and internal energy
       #get moist variables from state vector
->>>>>>> 773e6ce2
       for m = 1:nmoist
           s = _nstate + m
           q_m[m] = Q[n, s, e]/ρ
       end
-<<<<<<< HEAD
-
-      (R_m, cp_m, cv_m, gamma_m) = MoistThermodynamics.moist_gas_constants(q_m[1], q_m[2], q_m[3])
-      T = MoistThermodynamics.air_temperature(e_int, q_m[1], q_m[2], q_m[3])
-      γ_m =  cp_m/cv_m
-=======
-      
       E_int = E - (U^2 + V^2)/(2*ρ) - ρ * gravity * y
       # get adjusted temperature and liquid and ice specific humidities
       T = saturation_adjustment(E_int/ρ, ρ, q_m[1])
       q_liq, q_ice = phase_partitioning_eq(T, ρ, q_m[1])
     
->>>>>>> 773e6ce2
       ξx, ξy, ηx, ηy = vgeo[n, G.ξxid, e], vgeo[n, G.ξyid, e],
                        vgeo[n, G.ηxid, e], vgeo[n, G.ηyid, e]
       
        # Calculate local dt
-<<<<<<< HEAD
-      loc_dt = 2ρ / max(abs(U * ξx + V * ξy) + ρ * MoistThermodynamics.sound_speed(T, γ_m, R_m),
-                        abs(U * ηx + V * ηy) + ρ * MoistThermodynamics.sound_speed(T, γ_m, R_m)) 
-=======
       loc_dt = 2ρ / max(abs(U * ξx + V * ξy) + ρ * soundspeed_air(T),
                         abs(U * ηx + V * ηy) + ρ * soundspeed_air(T))
->>>>>>> 773e6ce2
       dt[1] = min(dt[1], loc_dt)
   
     end
@@ -280,48 +251,24 @@
       z = vgeo[n, G.zid, e]
       
       #Compute (Temperature) and (E_int per unit mass)
-<<<<<<< HEAD
-      e_int = E - ((U^2 + V^2+ W^2)/(2*ρ) + ρ * gravity * z) / ρ 
-      
-      #Loop over moist variables and extract q_m where q_m[1] = q_t, q_m[2] = q_l, q_m[3] = q_i
-      #TODO list order or moist variables
-=======
       E_int = E - (U^2 + V^2+ W^2)/(2*ρ) - ρ * gravity * z 
       #Loop over moist variables and extract q_m where q_m[1] = q_t, q_m[2] = q_liq, q_m[3] = q_ice
->>>>>>> 773e6ce2
       for m = 1:nmoist
           s = _nstate + m 
           q_m[m] = Q[n, s, e] / ρ 
       end
-<<<<<<< HEAD
-	
-      # Obtain moist thermodynamics constants from q_m[1]==q_t, q_m[2]==q_l, q_m[3] == q_i
-      (R_m, cp_m, cv_m, gamma_m) = MoistThermodynamics.moist_gas_constants(q_m[1], q_m[2], q_m[3])
-      gdm1 = R_m/cv_m
-      gamma_m =  cp_m/cv_m
-      
-      # Obtain Temperature form specific internal energy e_int
-      T = MoistThermodynamics.air_temperature(e_int, q_m[1], q_m[2], q_m[3])
-=======
 
       # get adjusted temperature and liquid and ice specific humidities
       T = saturation_adjustment(E_int/ρ, ρ, q_m[1])
       q_liq, q_ice = phase_partitioning_eq(T, ρ, q_m[1])
       
->>>>>>> 773e6ce2
       ξx, ξy, ξz = vgeo[n, G.ξxid, e], vgeo[n, G.ξyid, e], vgeo[n, G.ξzid, e]
       ηx, ηy, ηz = vgeo[n, G.ηxid, e], vgeo[n, G.ηyid, e], vgeo[n, G.ηzid, e]
       ζx, ζy, ζz = vgeo[n, G.ζxid, e], vgeo[n, G.ζyid, e], vgeo[n, G.ζzid, e]
 
-<<<<<<< HEAD
-      loc_dt = 2ρ / max(abs(U * ξx + V * ξy + W * ξz) + ρ * MoistThermodynamics.sound_speed(T, gamma_m, R_m),
-                        abs(U * ηx + V * ηy + W * ηz) + ρ * MoistThermodynamics.sound_speed(T, gamma_m, R_m),
-                        abs(U * ζx + V * ζy + W * ζz) + ρ * MoistThermodynamics.sound_speed(T, gamma_m, R_m))
-=======
       loc_dt = 2ρ / max(abs(U * ξx + V * ξy + W * ξz) + ρ * soundspeed_air(T),
                         abs(U * ηx + V * ηy + W * ηz) + ρ * soundspeed_air(T),
                         abs(U * ζx + V * ζy + W * ζz) + ρ * soundspeed_air(T))
->>>>>>> 773e6ce2
       dt[1] = min(dt[1], loc_dt)
    
   end
@@ -359,7 +306,6 @@
   DFloat = eltype(Q)
   @assert DFloat == eltype(Q)
   @assert DFloat == eltype(vgeo)
-  @assert DFloat == eltype(sgeo)
   @assert DFloat == eltype(Dmat)
   @assert DFloat == eltype(grad)
   @assert DFloat == eltype(dQ)
