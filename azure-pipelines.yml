--- conflicted
+++ resolved
@@ -118,50 +118,6 @@
       C:\julia-$(JULIA_VERSION)\bin\julia.exe --project=@. -e 'using Pkg; Pkg.test()'
     displayName: 'Run the tests'
 
-<<<<<<< HEAD
-- job: Documentation
-
-  timeoutInMinutes: 180
-
-  pool:
-    vmImage: 'ubuntu-16.04'
-
-  strategy:
-    matrix:
-      Julia 1.2:
-        JULIA_VERSION: '1.2'
-
-  steps:
-  - bash: |
-      set -o xtrace
-      wget -nv https://julialang-s3.julialang.org/bin/linux/x64/$(JULIA_VERSION)/julia-$(JULIA_VERSION)-latest-linux-x86_64.tar.gz
-      mkdir julia-$(JULIA_VERSION)
-      tar zxf julia-$(JULIA_VERSION)-latest-linux-x86_64.tar.gz -C julia-$(JULIA_VERSION) --strip-components 1
-    displayName: 'Download and extract Julia'
-  - bash: |
-      set -o xtrace
-      sudo apt-get update
-      sudo apt-get install mpich libmpich-dev
-    displayName: 'Install dependencies'
-  - bash: |
-      set -o xtrace
-      export TRAVIS_REPO_SLUG="$BUILD_REPOSITORY_NAME"
-      export TRAVIS_PULL_REQUEST="${SYSTEM_PULLREQUEST_PULLREQUESTNUMBER:-false}"
-      if [[ $BUILD_SOURCEBRANCH == refs/tags/* ]]; then
-        export TRAVIS_TAG="${BUILD_SOURCEBRANCH:10}"
-      fi
-      if [[ $BUILD_SOURCEBRANCH == refs/heads/* ]]; then
-        export TRAVIS_BRANCH="${BUILD_SOURCEBRANCH:11}"
-      fi
-      ./julia-$(JULIA_VERSION)/bin/julia -e 'using InteractiveUtils; versioninfo()'
-      ./julia-$(JULIA_VERSION)/bin/julia --project=docs/ -e 'using Pkg; Pkg.instantiate();
-                                                                        Pkg.develop(PackageSpec(path=pwd()));
-                                                                        Pkg.build()'
-      ./julia-$(JULIA_VERSION)/bin/julia --project=docs/ docs/make.jl
-    env:
-      DOCUMENTER_KEY: $(documenter_key)
-    displayName: 'Build and deploy docs'
-=======
 #- job: Documentation
 #
 #  timeoutInMinutes: 60
@@ -203,5 +159,4 @@
 #      ./julia-$(JULIA_VERSION)/bin/julia --project=docs/ docs/make.jl
 #    env:
 #      DOCUMENTER_KEY: $(documenter_key)
-#    displayName: 'Build and deploy docs'
->>>>>>> c046b2f4
+#    displayName: 'Build and deploy docs'