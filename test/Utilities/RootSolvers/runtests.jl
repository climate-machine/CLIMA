--- conflicted
+++ resolved
@@ -4,29 +4,7 @@
 
 @testset "RootSolvers - compact solution correctness" begin
   f(x) = x^2 - 100^2
-<<<<<<< HEAD
   f′(x) = 2x
-  for T in [Float32, Float64]
-    x_root, converged = find_zero(f, T(0.0), T(1000.0), SecantMethod())
-    @test converged
-    @test x_root isa T
-    @test x_root ≈ 100
-
-    x_root, converged = find_zero(f, T(0.0), T(1000.0), RegulaFalsiMethod())
-    @test converged
-    @test x_root isa T
-    @test x_root ≈ 100
-
-    x_root, converged = find_zero(f, T(1.0), NewtonsMethodAD())
-    @test converged
-    @test x_root isa T
-    @test x_root ≈ 100
-
-    x_root, converged = find_zero(f, f′, T(1.0), NewtonsMethod())
-    @test converged
-    @test x_root isa T
-    @test x_root ≈ 100
-=======
   for FT in [Float32, Float64]
     sol = find_zero(f, FT(0.0), FT(1000.0), SecantMethod(), CompactSolution())
     @test sol.converged
@@ -38,7 +16,12 @@
     @test sol.root isa FT
     @test sol.root ≈ 100
 
-    sol = find_zero(f, FT(1.0), NewtonsMethod(), CompactSolution())
+    sol = find_zero(f, FT(1.0), NewtonsMethodAD(), CompactSolution())
+    @test sol.converged
+    @test sol.root isa FT
+    @test sol.root ≈ 100
+
+    sol = find_zero(f, f′, FT(1.0), NewtonsMethod(), CompactSolution())
     @test sol.converged
     @test sol.root isa FT
     @test sol.root ≈ 100
@@ -47,6 +30,7 @@
 
 @testset "RootSolvers - verbose solution correctness" begin
   f(x) = x^2 - 100^2
+  f′(x) = 2x
   for FT in [Float32, Float64]
     sol = find_zero(f, FT(0.0), FT(1000.0), SecantMethod(), VerboseSolution())
     @test sol.converged
@@ -64,14 +48,21 @@
     @test sol.iter_performed < 20
     @test sol.iter_performed+1 == length(sol.root_history) == length(sol.err_history)
 
-    sol = find_zero(f, FT(1.0), NewtonsMethod(), VerboseSolution())
+    sol = find_zero(f, FT(1.0), NewtonsMethodAD(), VerboseSolution())
     @test sol.converged
     @test sol.root isa FT
     @test sol.root ≈ 100
     @test sol.err < 1e-3
     @test sol.iter_performed < 20
     @test sol.iter_performed+1 == length(sol.root_history) == length(sol.err_history)
->>>>>>> 055b0d67
+
+    sol = find_zero(f, f′, FT(1.0), NewtonsMethod(), VerboseSolution())
+    @test sol.converged
+    @test sol.root isa FT
+    @test sol.root ≈ 100
+    @test sol.err < 1e-3
+    @test sol.iter_performed < 20
+    @test sol.iter_performed+1 == length(sol.root_history) == length(sol.err_history)
   end
 end
 
@@ -79,19 +70,6 @@
   using CuArrays
   CuArrays.allowscalar(false)
 
-<<<<<<< HEAD
-  @testset "CUDA RootSolvers" begin
-    X0 = cu(rand(5,5))
-    X1 = cu(rand(5,5)) .+ 1000
-    f(x) = x^2 - 100^2
-
-    result = RootSolvers.find_zero.(f, X0, X1, SecantMethod())
-    X_roots = first.(result)
-    converged = last.(result)
-    @test all(converged)
-    @test eltype(X_roots) == eltype(X0)
-    @test all(X_roots .≈ 100)
-=======
   @testset "RootSolvers CUDA - compact solution " begin
     for FT in [Float32, Float64]
       X0 = cu(rand(FT, 5,5))
@@ -124,6 +102,5 @@
       @test all(err .< 1e-2)
       @test all(iter_performed .< 20)
     end
->>>>>>> 055b0d67
   end
 end