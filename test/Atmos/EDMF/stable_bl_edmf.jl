--- conflicted
+++ resolved
@@ -110,11 +110,7 @@
     t0 = FT(0)
 
     # Simulation time
-<<<<<<< HEAD
     timeend = FT(3600*6)
-=======
-    timeend = FT(60)
->>>>>>> 69797161
     CFLmax = FT(0.50)
 
     config_type = SingleStackConfigType
