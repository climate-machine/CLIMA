#### Mixing length model kernels
"""
    mixing_length(
        m::AtmosModel{FT},
        ml::MixingLengthModel,
        args,
        Δ::Tuple,
        Et::Tuple,
        ts_gm,
        ts_en,
        env,
    ) where {FT}

Returns the mixing length used in the diffusive turbulence closure, given:
 - `m`, an `AtmosModel`
 - `ml`, a `MixingLengthModel`
 - `args`, the top-level arguments
 - `Δ`, the detrainment rate
 - `Et`, the turbulent entrainment rate
 - `ts_gm`, grid-mean thermodynamic states
 - `ts_en`, environment thermodynamic states
 - `env`, NamedTuple of environment variables
"""
function mixing_length(
    m::AtmosModel{FT},
    ml::MixingLengthModel,
    args,
    Δ::Tuple,
    Et::Tuple,
    ts_gm,
    ts_en,
    env,
) where {FT}
    @unpack state, aux, diffusive, t = args
    # TODO: use functions: obukhov_length, ustar, ϕ_m

    # Alias convention:
    gm = state
    en = state.turbconv.environment
    up = state.turbconv.updraft
    gm_aux = aux
    N_up = n_updrafts(m.turbconv)

    z = altitude(m, aux)
    _grav::FT = grav(m.param_set)
    ρinv = 1 / gm.ρ

    Shear² = diffusive.turbconv.S²
    tke_en = max(en.ρatke, 0) * ρinv / env.a

    # buoyancy related functions
    # compute obukhov_length and ustar from SurfaceFlux.jl here
    ustar = m.turbconv.surface.ustar
    obukhov_length = m.turbconv.surface.obukhov_length

    ∂b∂z, Nˢ_eff = compute_buoyancy_gradients(m, args, ts_gm, ts_en)
    Grad_Ri = ∇Richardson_number(∂b∂z, Shear², 1 / ml.max_length, ml.Ri_c)
    Pr_t = turbulent_Prandtl_number(ml.Pr_n, Grad_Ri, ml.ω_pr)

    # compute L1
    Nˢ_fact = (sign(Nˢ_eff - eps(FT)) + 1) / 2
    coeff = min(ml.c_b * sqrt(tke_en) / Nˢ_eff, ml.max_length)
    L_Nˢ = coeff * Nˢ_fact + ml.max_length * (FT(1) - Nˢ_fact)

    # compute L2 - law of the wall
    surf_vals = subdomain_surface_values(
        m.turbconv.surface,
        m.turbconv,
        m,
        gm,
        gm_aux,
        m.turbconv.surface.zLL,
    )

    L_W = ml.κ * max(z, 5) / (sqrt(m.turbconv.surface.κ_star²) * ml.c_m)
    if obukhov_length < -eps(FT)
        L_W *= min((FT(1) - ml.a2 * z / obukhov_length)^ml.a1, 1 / ml.κ)
    end

    # compute L3 - entrainment detrainment sources
    # Production/destruction terms
    a = ml.c_m * (Shear² - ∂b∂z / Pr_t) * sqrt(tke_en)
    # Dissipation term
    b = FT(0)
    a_up = vuntuple(i -> up[i].ρa * ρinv, N_up)
    w_up = vuntuple(N_up) do i
        fix_void_up(up[i].ρa, up[i].ρaw / up[i].ρa)
    end
    b = sum(
        ntuple(N_up) do i
            Δ[i] / gm.ρ / env.a *
            ((w_up[i] - env.w) * (w_up[i] - env.w) / 2 - tke_en) -
            (w_up[i] - env.w) * Et[i] / gm.ρ * env.w / env.a
        end,
    )

    c_neg = ml.c_d * tke_en * sqrt(tke_en)
    if abs(a) > ml.random_minval && 4 * a * c_neg > -b^2
        l_entdet =
            max(-b / FT(2) / a + sqrt(b^2 + 4 * a * c_neg) / 2 / a, FT(0))
    elseif abs(a) < eps(FT) && abs(b) > eps(FT)
        l_entdet = c_neg / b
    else
        l_entdet = FT(0)
    end
    L_tke = l_entdet

    if L_Nˢ < eps(FT) || L_Nˢ > ml.max_length
        L_Nˢ = ml.max_length
    end
    if L_W < eps(FT) || L_W > ml.max_length
        L_W = ml.max_length
    end
    if L_tke < eps(FT) || L_tke > ml.max_length
        L_tke = ml.max_length
    end

    l_mix =
        lamb_smooth_minimum(SVector(L_Nˢ, L_W, L_tke), ml.smin_ub, ml.smin_rm)

<<<<<<< HEAD
    # l_mix = min(L_W,FT(50))
=======
>>>>>>> e5427770
    l_mix = FT(50)
    return l_mix, ∂b∂z, Pr_t
end;<|MERGE_RESOLUTION|>--- conflicted
+++ resolved
@@ -118,10 +118,6 @@
     l_mix =
         lamb_smooth_minimum(SVector(L_Nˢ, L_W, L_tke), ml.smin_ub, ml.smin_rm)
 
-<<<<<<< HEAD
-    # l_mix = min(L_W,FT(50))
-=======
->>>>>>> e5427770
     l_mix = FT(50)
     return l_mix, ∂b∂z, Pr_t
 end;