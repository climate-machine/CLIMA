--- conflicted
+++ resolved
@@ -826,23 +826,15 @@
 
     # for now the coupling to the dycore is commented out
 
-<<<<<<< HEAD
     gm_flx.ρe              += SVector{3,FT}(0,0,ρe_sgs_flux)
-    gm_flx.moisture.ρq_tot += SVector{3,FT}(0,0,ρq_tot_sgs_flux)
+    if atmos.moisture isa DryModel
+        gm_flx.moisture.ρq_tot += SVector{3,FT}(0,0,ρq_tot_sgs_flux)
+    end
     gm_flx.ρu              += SMatrix{3, 3, FT, 9}(
         0, 0, ρu_sgs_flux,
         0, 0, ρv_sgs_flux,
         0, 0, ρw_sgs_flux,
     )
-=======
-    # gm_flx.ρe              += SVector{3,FT}(0,0,ρe_sgs_flux)
-    # gm_flx.moisture.ρq_tot += SVector{3,FT}(0,0,ρq_tot_sgs_flux)
-    # gm_flx.ρu              += SMatrix{3, 3, FT, 9}(
-    #     0, 0, ρu_sgs_flux,
-    #     0, 0, ρv_sgs_flux,
-    #     0, 0, ρw_sgs_flux,
-    # )
->>>>>>> 98399afe
 
     ẑ = vertical_unit_vector(atmos, aux)
     # env second moment flux_second_order
