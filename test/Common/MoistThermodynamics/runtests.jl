using Test
using ClimateMachine.MoistThermodynamics
using NCDatasets
using Random
using RootSolvers
MT = MoistThermodynamics
using CLIMA.PlanetParameters
using LinearAlgebra

using CLIMA.Parameters

# Tolerances for tested quantities:
const atol_temperature = 1e-1
const atol_pressure = MSLP(param_set) * 2e-2
const atol_energy = 1e-1
const rtol_temperature = 1e-1
const rtol_pressure = 1e-1
const rtol_energy = 1e-1

float_types = [Float32, Float64]

<<<<<<< HEAD
using CLIMA
using CLIMA.Parameters
const clima_dir = dirname(pathof(CLIMA))
# We will depend on MoistThermodynamics's default Parameters:
include(joinpath(clima_dir, "..", "Parameters", "EarthParameters.jl"))

=======
include("profiles.jl")
>>>>>>> 47a0a67f
include("data_tests.jl")

@testset "moist thermodynamics - isentropic processes" begin
    for FT in [Float64]
        # for FT in float_types
<<<<<<< HEAD
        e_int, ρ, q_tot, q_pt, T, p, θ_liq_ice =
            MT.tested_convergence_range(50, FT)
=======
        z, e_int, ρ, q_tot, q_pt, T, p, θ_liq_ice =
            tested_profiles(param_set, 50, FT)
>>>>>>> 47a0a67f
        Φ = FT(1)
        Random.seed!(15)
        perturbation = FT(0.1) * rand(length(T))

        # TODO: Use reasonable values for ambient temperature/pressure
        T∞, p∞ = T .* perturbation, p .* perturbation
        @test air_temperature.(p, θ_liq_ice, Ref(DryAdiabaticProcess())) ≈
              (p ./ FT(MSLP)) .^ (FT(R_d) / FT(cp_d)) .* θ_liq_ice
        @test air_pressure_given_θ.(θ_liq_ice, Φ, Ref(DryAdiabaticProcess())) ≈
              FT(MSLP) .*
              (1 .- Φ ./ (θ_liq_ice .* FT(cp_d))) .^ (FT(cp_d) / FT(R_d))
        @test air_pressure.(T, T∞, p∞, Ref(DryAdiabaticProcess())) ≈
              p∞ .* (T ./ T∞) .^ (FT(1) / FT(kappa_d))
    end
end


@testset "moist thermodynamics - correctness" begin
    FT = Float64
    # ideal gas law
    @test air_pressure(FT(1), FT(1), PhasePartition(FT(1))) === FT(R_v)
    @test air_pressure(FT(1), FT(2), PhasePartition(FT(1), FT(0.5), FT(0))) ===
          FT(R_v)
    @test air_pressure(FT(1), FT(1)) === FT(R_d)
    @test air_pressure(FT(1), FT(2)) === 2 * FT(R_d)
    @test air_density(FT(1), FT(1)) === 1 / FT(R_d)
    @test air_density(FT(1), FT(2)) === 2 / FT(R_d)

    # gas constants and heat capacities
    @test gas_constant_air(PhasePartition(FT(0))) === FT(R_d)
    @test gas_constant_air(PhasePartition(FT(1))) === FT(R_v)
    @test gas_constant_air(PhasePartition(FT(0.5), FT(0.5))) ≈ FT(R_d) / 2
    @test gas_constant_air(FT) == FT(R_d)

    @test cp_m(PhasePartition(FT(0))) === FT(cp_d)
    @test cp_m(PhasePartition(FT(1))) === FT(cp_v)
    @test cp_m(PhasePartition(FT(1), FT(1))) === FT(cp_l)
    @test cp_m(PhasePartition(FT(1), FT(0), FT(1))) === FT(cp_i)
    @test cp_m(FT) == FT(cp_d)

    @test cv_m(PhasePartition(FT(0))) === FT(cp_d - R_d)
    @test cv_m(PhasePartition(FT(1))) === FT(cp_v - R_v)
    @test cv_m(PhasePartition(FT(1), FT(1))) === FT(cv_l)
    @test cv_m(PhasePartition(FT(1), FT(0), FT(1))) === FT(cv_i)
    @test cv_m(FT) == FT(cv_d)

    # speed of sound
    @test soundspeed_air(T_0 + 20, PhasePartition(FT(0))) ==
          sqrt(cp_d / cv_d * R_d * (T_0 + 20))
    @test soundspeed_air(T_0 + 100, PhasePartition(FT(1))) ==
          sqrt(cp_v / cv_v * R_v * (T_0 + 100))

    # specific latent heats
    @test latent_heat_vapor(FT(T_0)) ≈ LH_v0
    @test latent_heat_fusion(FT(T_0)) ≈ LH_f0
    @test latent_heat_sublim(FT(T_0)) ≈ LH_s0

    # saturation vapor pressure and specific humidity
    p = FT(1.e5)
    q_tot = FT(0.23)
    ρ = FT(1.0)
    ρ_v_triple = press_triple / R_v / T_triple
    @test saturation_vapor_pressure(FT(T_triple), Liquid()) ≈ press_triple
    @test saturation_vapor_pressure(FT(T_triple), Ice()) ≈ press_triple

    @test q_vap_saturation(FT(T_triple), ρ, PhasePartition(FT(0))) ==
          ρ_v_triple / ρ
    @test q_vap_saturation(FT(T_triple), ρ, PhasePartition(q_tot, q_tot)) ==
          ρ_v_triple / ρ

    @test q_vap_saturation_generic(FT(T_triple), ρ; phase = Liquid()) ==
          ρ_v_triple / ρ
    @test q_vap_saturation_generic(FT(T_triple), ρ; phase = Ice()) ==
          ρ_v_triple / ρ
    @test q_vap_saturation_generic.(FT(T_triple - 20), ρ; phase = Liquid()) >=
          q_vap_saturation_generic.(FT(T_triple - 20), ρ; phase = Ice())

    @test saturation_excess(FT(T_triple), ρ, PhasePartition(q_tot)) ==
          q_tot - ρ_v_triple / ρ
    @test saturation_excess(FT(T_triple), ρ, PhasePartition(q_tot / 1000)) ==
          0.0

    # energy functions and inverse (temperature)
    T = FT(300)
    e_kin = FT(11)
    e_pot = FT(13)
    @test air_temperature(FT(cv_d * (T - T_0))) === FT(T)
    @test air_temperature(FT(cv_d * (T - T_0)), PhasePartition(FT(0))) === FT(T)

    @test air_temperature(
        cv_m(PhasePartition(FT(0))) * (T - T_0),
        PhasePartition(FT(0)),
    ) === FT(T)
    @test air_temperature(
        cv_m(PhasePartition(FT(q_tot))) * (T - T_0) + q_tot * e_int_v0,
        PhasePartition(q_tot),
    ) ≈ FT(T)

    @test total_energy(FT(e_kin), FT(e_pot), FT(T_0)) === FT(e_kin) + FT(e_pot)
    @test total_energy(FT(e_kin), FT(e_pot), FT(T)) ≈
          FT(e_kin) + FT(e_pot) + cv_d * (T - T_0)
    @test total_energy(FT(0), FT(0), FT(T_0), PhasePartition(q_tot)) ≈
          q_tot * e_int_v0

    # phase partitioning in equilibrium
    q_liq = FT(0.1)
    T = FT(T_icenuc - 10)
    ρ = FT(1.0)
    q_tot = FT(0.21)
    @test liquid_fraction(T) === FT(0)
    @test liquid_fraction(T, PhasePartition(q_tot, q_liq, q_liq)) === FT(0.5)
    q = PhasePartition_equil(T, ρ, q_tot)
    @test q.liq ≈ FT(0)
    @test 0 < q.ice <= q_tot

    T = FT(T_freeze + 10)
    ρ = FT(0.1)
    q_tot = FT(0.60)
    @test liquid_fraction(T) === FT(1)
    @test liquid_fraction(T, PhasePartition(q_tot, q_liq, q_liq / 2)) ===
          FT(2 / 3)
    q = PhasePartition_equil(T, ρ, q_tot)
    @test 0 < q.liq <= q_tot
    @test q.ice ≈ 0

    # saturation adjustment in equilibrium (i.e., given the thermodynamic
    # variables E_int, p, q_tot, compute the temperature and partitioning of the phases
    tol_T = 1e-1
    q_tot = FT(0)
    ρ = FT(1)
    @test MT.saturation_adjustment_SecantMethod(
        internal_energy_sat(300.0, ρ, q_tot),
        ρ,
        q_tot,
        10,
        ResidualTolerance(1e-2),
    ) ≈ 300.0
    @test abs(
        MT.saturation_adjustment(
            internal_energy_sat(300.0, ρ, q_tot),
            ρ,
            q_tot,
            10,
            ResidualTolerance(1e-2),
        ) - 300.0,
    ) < tol_T

    q_tot = FT(0.21)
    ρ = FT(0.1)
    @test MT.saturation_adjustment_SecantMethod(
        internal_energy_sat(200.0, ρ, q_tot),
        ρ,
        q_tot,
        10,
        ResidualTolerance(1e-2),
    ) ≈ 200.0
    @test abs(
        MT.saturation_adjustment(
            internal_energy_sat(200.0, ρ, q_tot),
            ρ,
            q_tot,
            10,
            ResidualTolerance(1e-2),
        ) - 200.0,
    ) < tol_T
    q = PhasePartition_equil(T, ρ, q_tot)
    @test q.tot - q.liq - q.ice ≈
          vapor_specific_humidity(q) ≈
          q_vap_saturation(T, ρ)

    ρ = FT(1)
    ρu = FT[1, 2, 3]
    ρe = FT(1100)
    e_pot = FT(93)
    @test internal_energy(ρ, ρe, ρu, e_pot) ≈ 1000.0

    # potential temperatures
    T = FT(300)
    @test liquid_ice_pottemp_given_pressure(T, FT(MSLP)) === T
    @test liquid_ice_pottemp_given_pressure(T, FT(MSLP) / 10) ≈
          T * 10^(R_d / cp_d)
    @test liquid_ice_pottemp_given_pressure(
        T,
        FT(MSLP) / 10,
        PhasePartition(FT(1)),
    ) ≈ T * 10^(R_v / cp_v)

    # dry potential temperatures. FIXME: add correctness tests
    T = FT(300)
    p = FT(1.e5)
    q_tot = FT(0.23)
    @test dry_pottemp_given_pressure(T, p, PhasePartition(q_tot)) isa typeof(p)
    @test air_temperature_from_liquid_ice_pottemp_given_pressure(
        dry_pottemp_given_pressure(T, p, PhasePartition(q_tot)),
        p,
        PhasePartition(q_tot),
    ) ≈ T

    # Exner function. FIXME: add correctness tests
    p = FT(1.e5)
    q_tot = FT(0.23)
    @test exner_given_pressure(p, PhasePartition(q_tot)) isa typeof(p)
end


@testset "moist thermodynamics - default behavior accuracy" begin
    # Input arguments should be accurate within machine precision
    # Temperature is approximated via saturation adjustment, and should be within a physical tolerance

    for FT in float_types
        rtol = FT(1e-2)
<<<<<<< HEAD
        e_int, ρ, q_tot, q_pt, T, p, θ_liq_ice =
            MT.tested_convergence_range(50, FT)

        # PhaseEquil
        ts_exact = PhaseEquil.(e_int, ρ, q_tot, 100, FT(1e-4))
        ts = PhaseEquil.(e_int, ρ, q_tot)
=======
        z, e_int, ρ, q_tot, q_pt, T, p, θ_liq_ice =
            tested_profiles(param_set, 50, FT)

        # PhaseEquil
        ts_exact = PhaseEquil.(Ref(param_set), e_int, ρ, q_tot, 100, FT(1e-3))
        ts = PhaseEquil.(Ref(param_set), e_int, ρ, q_tot)
>>>>>>> 47a0a67f
        # Should be machine accurate (because ts contains `e_int`,`ρ`,`q_tot`):
        @test all(
            getproperty.(PhasePartition.(ts), :tot) .≈
            getproperty.(PhasePartition.(ts_exact), :tot),
        )
        @test all(internal_energy.(ts) .≈ internal_energy.(ts_exact))
        @test all(air_density.(ts) .≈ air_density.(ts_exact))
        # Approximate (temperature must be computed via saturation adjustment):
        @test all(isapprox.(
            air_pressure.(ts),
            air_pressure.(ts_exact),
            rtol = rtol,
        ))
        @test all(isapprox.(
            air_temperature.(ts),
            air_temperature.(ts_exact),
            rtol = rtol,
        ))

        # PhaseEquil
        ts_exact =
            PhaseEquil.(
                e_int,
                ρ,
                q_tot,
                100,
                FT(1e-3),
                MT.saturation_adjustment_SecantMethod,
            )
        ts =
            PhaseEquil.(
                e_int,
                ρ,
                q_tot,
                35,
                FT(1e-1),
                MT.saturation_adjustment_SecantMethod,
            ) # Needs to be in sync with default
        # Should be machine accurate (because ts contains `e_int`,`ρ`,`q_tot`):
        @test all(
            getproperty.(PhasePartition.(ts), :tot) .≈
            getproperty.(PhasePartition.(ts_exact), :tot),
        )
        @test all(internal_energy.(ts) .≈ internal_energy.(ts_exact))
        @test all(air_density.(ts) .≈ air_density.(ts_exact))
        # Approximate (temperature must be computed via saturation adjustment):
        @test all(isapprox.(
            air_pressure.(ts),
            air_pressure.(ts_exact),
            rtol = rtol,
        ))
        @test all(isapprox.(
            air_temperature.(ts),
            air_temperature.(ts_exact),
            rtol = rtol,
        ))

        # LiquidIcePotTempSHumEquil
        ts_exact = LiquidIcePotTempSHumEquil.(θ_liq_ice, ρ, q_tot, 40, FT(1e-3))
        ts = LiquidIcePotTempSHumEquil.(θ_liq_ice, ρ, q_tot)
        # Should be machine accurate:
        @test all(air_density.(ts) .≈ air_density.(ts_exact))
        @test all(
            getproperty.(PhasePartition.(ts), :tot) .≈
            getproperty.(PhasePartition.(ts_exact), :tot),
        )
        # Approximate (temperature must be computed via saturation adjustment):
        @test all(isapprox.(
            internal_energy.(ts),
            internal_energy.(ts_exact),
            rtol = 10 * rtol,
        ))
        @test all(isapprox.(
            liquid_ice_pottemp.(ts),
            liquid_ice_pottemp.(ts_exact),
            rtol = rtol,
        ))
        @test all(isapprox.(
            air_temperature.(ts),
            air_temperature.(ts_exact),
            rtol = rtol,
        ))

        # LiquidIcePotTempSHumEquil_given_pressure
        ts_exact =
            LiquidIcePotTempSHumEquil_given_pressure.(
                θ_liq_ice,
                p,
                q_tot,
                40,
                FT(1e-3),
            )
        ts = LiquidIcePotTempSHumEquil_given_pressure.(θ_liq_ice, p, q_tot)
        # Should be machine accurate:
        @test all(
            getproperty.(PhasePartition.(ts), :tot) .≈
            getproperty.(PhasePartition.(ts_exact), :tot),
        )
        # Approximate (temperature must be computed via saturation adjustment):
        @test all(isapprox.(
            air_density.(ts),
            air_density.(ts_exact),
            rtol = rtol,
        ))
        @test all(isapprox.(
            internal_energy.(ts),
            internal_energy.(ts_exact),
            rtol = rtol,
        ))
        @test all(isapprox.(
            liquid_ice_pottemp.(ts),
            liquid_ice_pottemp.(ts_exact),
            rtol = rtol,
        ))
        @test all(isapprox.(
            air_temperature.(ts),
            air_temperature.(ts_exact),
            rtol = rtol,
        ))

        # LiquidIcePotTempSHumNonEquil
        ts_exact =
            LiquidIcePotTempSHumNonEquil.(θ_liq_ice, ρ, q_pt, 40, FT(1e-3))
        ts = LiquidIcePotTempSHumNonEquil.(θ_liq_ice, ρ, q_pt)
        # Should be machine accurate:
        @test all(
            getproperty.(PhasePartition.(ts), :tot) .≈
            getproperty.(PhasePartition.(ts_exact), :tot),
        )
        @test all(
            getproperty.(PhasePartition.(ts), :liq) .≈
            getproperty.(PhasePartition.(ts_exact), :liq),
        )
        @test all(
            getproperty.(PhasePartition.(ts), :ice) .≈
            getproperty.(PhasePartition.(ts_exact), :ice),
        )
        @test all(air_density.(ts) .≈ air_density.(ts_exact))
        # Approximate (temperature must be computed via non-linear solve):
        @test all(isapprox.(
            internal_energy.(ts),
            internal_energy.(ts_exact),
            rtol = rtol,
        ))
        @test all(isapprox.(
            liquid_ice_pottemp.(ts),
            liquid_ice_pottemp.(ts_exact),
            rtol = rtol,
        ))
        @test all(isapprox.(
            air_temperature.(ts),
            air_temperature.(ts_exact),
            rtol = rtol,
        ))

    end

end

@testset "moist thermodynamics - constructor consistency" begin

    # Make sure `ThermodynamicState` arguments are returned unchanged

    for FT in float_types
        rtol = FT(1e-2)
<<<<<<< HEAD
        e_int, ρ, q_tot, q_pt, T, p, θ_liq_ice =
            MT.tested_convergence_range(50, FT)
=======

        _MSLP = FT(MSLP(param_set))

        z, e_int, ρ, q_tot, q_pt, T, p, θ_liq_ice =
            tested_profiles(param_set, 50, FT)
>>>>>>> 47a0a67f

        # PhaseDry
        ts = PhaseDry.(e_int, ρ)
        @test all(internal_energy.(ts) .≈ e_int)
        @test all(air_density.(ts) .≈ ρ)

        ts = PhaseDry_given_pT.(p, T)
        @test all(internal_energy.(ts) .≈ internal_energy.(T))
        @test all(air_density.(ts) .≈ ρ)

        # PhaseEquil
        ts =
            PhaseEquil.(
                e_int,
                ρ,
                q_tot,
                40,
                FT(1e-1),
                Ref(MT.saturation_adjustment_SecantMethod),
            )
        @test all(internal_energy.(ts) .≈ e_int)
        @test all(getproperty.(PhasePartition.(ts), :tot) .≈ q_tot)
        @test all(air_density.(ts) .≈ ρ)

        ts = PhaseEquil.(e_int, ρ, q_tot)
        @test all(internal_energy.(ts) .≈ e_int)
        @test all(getproperty.(PhasePartition.(ts), :tot) .≈ q_tot)
        @test all(air_density.(ts) .≈ ρ)

        # PhaseNonEquil
        ts = PhaseNonEquil.(e_int, ρ, q_pt)
        @test all(internal_energy.(ts) .≈ e_int)
        @test all(
            getproperty.(PhasePartition.(ts), :tot) .≈ getproperty.(q_pt, :tot),
        )
        @test all(
            getproperty.(PhasePartition.(ts), :liq) .≈ getproperty.(q_pt, :liq),
        )
        @test all(
            getproperty.(PhasePartition.(ts), :ice) .≈ getproperty.(q_pt, :ice),
        )
        @test all(air_density.(ts) .≈ ρ)

        # air_temperature_from_liquid_ice_pottemp_given_pressure-liquid_ice_pottemp inverse
        θ_liq_ice_ = liquid_ice_pottemp_given_pressure.(T, p, q_pt)
        @test all(
            air_temperature_from_liquid_ice_pottemp_given_pressure.(
                θ_liq_ice_,
                p,
                q_pt,
            ) .≈ T,
        )

        # liquid_ice_pottemp-air_temperature_from_liquid_ice_pottemp_given_pressure inverse
        T =
            air_temperature_from_liquid_ice_pottemp_given_pressure.(
                θ_liq_ice,
                p,
                q_pt,
            )
        @test all(liquid_ice_pottemp_given_pressure.(T, p, q_pt) .≈ θ_liq_ice)

        # Accurate but expensive `LiquidIcePotTempSHumNonEquil` constructor (Non-linear temperature from θ_liq_ice)
        T_non_linear =
            air_temperature_from_liquid_ice_pottemp_non_linear.(
                θ_liq_ice,
                ρ,
                20,
                ResidualTolerance(FT(5e-5)),
                q_pt,
            )
        T_expansion =
            air_temperature_from_liquid_ice_pottemp.(θ_liq_ice, ρ, q_pt)
        @test all(isapprox.(T_non_linear, T_expansion, rtol = rtol))
        e_int_ = internal_energy.(T_non_linear, q_pt)
        ts = PhaseNonEquil.(e_int_, ρ, q_pt)
        @test all(T_non_linear .≈ air_temperature.(ts))
        @test all(isapprox(θ_liq_ice, liquid_ice_pottemp.(ts), rtol = rtol))

        # LiquidIcePotTempSHumEquil
        ts = LiquidIcePotTempSHumEquil.(θ_liq_ice, ρ, q_tot, 40, FT(1e-3))
        @test all(isapprox.(liquid_ice_pottemp.(ts), θ_liq_ice, atol = 1e-1))
        @test all(isapprox.(air_density.(ts), ρ, rtol = rtol))
        @test all(getproperty.(PhasePartition.(ts), :tot) .≈ q_tot)

        # The LiquidIcePotTempSHumEquil_given_pressure constructor
        # passes the consistency test within sufficient physical precision,
        # however, it fails to satisfy the consistency test within machine
        # precision for the input pressure.

        # LiquidIcePotTempSHumEquil_given_pressure
        ts =
            LiquidIcePotTempSHumEquil_given_pressure.(
                θ_liq_ice,
                p,
                q_tot,
                35,
                FT(1e-3),
            )
        @test all(isapprox.(liquid_ice_pottemp.(ts), θ_liq_ice, atol = 1e-1))
        @test all(
            getproperty.(PhasePartition.(ts), :tot) .≈ getproperty.(q_pt, :tot),
        )
        @test all(isapprox.(air_pressure.(ts), p, atol = FT(MSLP) * 2e-2))

        # LiquidIcePotTempSHumNonEquil_given_pressure
        ts = LiquidIcePotTempSHumNonEquil_given_pressure.(θ_liq_ice, p, q_pt)
        @test all(liquid_ice_pottemp.(ts) .≈ θ_liq_ice)
        @test all(air_pressure.(ts) .≈ p)
        @test all(
            getproperty.(PhasePartition.(ts), :tot) .≈ getproperty.(q_pt, :tot),
        )
        @test all(
            getproperty.(PhasePartition.(ts), :liq) .≈ getproperty.(q_pt, :liq),
        )
        @test all(
            getproperty.(PhasePartition.(ts), :ice) .≈ getproperty.(q_pt, :ice),
        )

        # LiquidIcePotTempSHumNonEquil
<<<<<<< HEAD
        ts = LiquidIcePotTempSHumNonEquil.(θ_liq_ice, ρ, q_pt, 5, FT(1e-3))
        @test all(θ_liq_ice .≈ liquid_ice_pottemp.(ts))
=======
        ts =
            LiquidIcePotTempSHumNonEquil.(
                Ref(param_set),
                θ_liq_ice,
                ρ,
                q_pt,
                5,
                FT(1e-3),
            )
        @test all(isapprox.(θ_liq_ice, liquid_ice_pottemp.(ts), rtol = rtol))
>>>>>>> 47a0a67f
        @test all(air_density.(ts) .≈ ρ)
        @test all(
            getproperty.(PhasePartition.(ts), :tot) .≈ getproperty.(q_pt, :tot),
        )
        @test all(
            getproperty.(PhasePartition.(ts), :liq) .≈ getproperty.(q_pt, :liq),
        )
        @test all(
            getproperty.(PhasePartition.(ts), :ice) .≈ getproperty.(q_pt, :ice),
        )
    end

end


@testset "moist thermodynamics - type-stability" begin

    # NOTE: `Float32` saturation adjustment tends to have more difficulty
    # with converging to the same tolerances as `Float64`, so they're relaxed here.
    FT = Float32
<<<<<<< HEAD
    e_int, ρ, q_tot, q_pt, T, p, θ_liq_ice = MT.tested_convergence_range(50, FT)
=======
    z, e_int, ρ, q_tot, q_pt, T, p, θ_liq_ice =
        tested_profiles(param_set, 50, FT)
>>>>>>> 47a0a67f

    ρu = FT[1.0, 2.0, 3.0]
    e_pot = FT(100.0)
    @test typeof.(internal_energy.(ρ, ρ .* e_int, Ref(ρu), Ref(e_pot))) ==
          typeof.(e_int)

    ts_dry = PhaseDry.(e_int, ρ)
    ts_dry_pT = PhaseDry_given_pT.(p, T)
    ts_eq = PhaseEquil.(e_int, ρ, q_tot, 15, FT(1e-1))
    ts_T =
        TemperatureSHumEquil.(
            air_temperature.(ts_dry),
            air_pressure.(ts_dry),
            q_tot,
        )
    ts_neq = PhaseNonEquil.(e_int, ρ, q_pt)
    ts_θ_liq_ice_eq =
        LiquidIcePotTempSHumEquil.(θ_liq_ice, ρ, q_tot, 40, FT(1e-3))
    ts_θ_liq_ice_eq_p =
        LiquidIcePotTempSHumEquil_given_pressure.(
            θ_liq_ice,
            p,
            q_tot,
            40,
            FT(1e-3),
        )
    ts_θ_liq_ice_neq = LiquidIcePotTempSHumNonEquil.(θ_liq_ice, ρ, q_pt)
    ts_θ_liq_ice_neq_p =
        LiquidIcePotTempSHumNonEquil_given_pressure.(θ_liq_ice, p, q_pt)

    for ts in (
        ts_dry,
        ts_dry_pT,
        ts_eq,
        ts_T,
        ts_neq,
        ts_θ_liq_ice_eq,
        ts_θ_liq_ice_eq_p,
        ts_θ_liq_ice_neq,
        ts_θ_liq_ice_neq_p,
    )
        @test typeof.(soundspeed_air.(ts)) == typeof.(e_int)
        @test typeof.(gas_constant_air.(ts)) == typeof.(e_int)
        @test typeof.(vapor_specific_humidity.(ts)) == typeof.(e_int)
        @test typeof.(relative_humidity.(ts)) == typeof.(e_int)
        @test typeof.(air_pressure.(ts)) == typeof.(e_int)
        @test typeof.(air_density.(ts)) == typeof.(e_int)
        @test typeof.(total_specific_humidity.(ts)) == typeof.(e_int)
        @test typeof.(cp_m.(ts)) == typeof.(e_int)
        @test typeof.(cv_m.(ts)) == typeof.(e_int)
        @test typeof.(air_temperature.(ts)) == typeof.(e_int)
        @test typeof.(internal_energy_sat.(ts)) == typeof.(e_int)
        @test typeof.(internal_energy.(ts)) == typeof.(e_int)
        @test typeof.(latent_heat_vapor.(ts)) == typeof.(e_int)
        @test typeof.(latent_heat_sublim.(ts)) == typeof.(e_int)
        @test typeof.(latent_heat_fusion.(ts)) == typeof.(e_int)
        @test typeof.(q_vap_saturation.(ts)) == typeof.(e_int)
        @test typeof.(saturation_excess.(ts)) == typeof.(e_int)
        @test typeof.(liquid_fraction.(ts)) == typeof.(e_int)
        @test typeof.(liquid_ice_pottemp.(ts)) == typeof.(e_int)
        @test typeof.(dry_pottemp.(ts)) == typeof.(e_int)
        @test typeof.(exner.(ts)) == typeof.(e_int)
        @test typeof.(liquid_ice_pottemp_sat.(ts)) == typeof.(e_int)
        @test typeof.(specific_volume.(ts)) == typeof.(e_int)
        @test typeof.(virtual_pottemp.(ts)) == typeof.(e_int)
        @test eltype.(gas_constants.(ts)) == typeof.(e_int)
        @test typeof.(getproperty.(PhasePartition.(ts), :tot)) == typeof.(e_int)
    end

end

@testset "moist thermodynamics - dry limit" begin

    FT = Float64
<<<<<<< HEAD
    e_int, ρ, q_tot, q_pt, T, p, θ_liq_ice = MT.tested_convergence_range(50, FT)
=======
    z, e_int, ρ, q_tot, q_pt, T, p, θ_liq_ice =
        tested_profiles(param_set, 50, FT)
>>>>>>> 47a0a67f

    # PhasePartition test is noisy, so do this only once:
    ts_dry = PhaseDry(first(e_int), first(ρ))
    ts_eq = PhaseEquil(first(e_int), first(ρ), typeof(first(ρ))(0))
    @test PhasePartition(ts_eq).tot ≈ PhasePartition(ts_dry).tot
    @test PhasePartition(ts_eq).liq ≈ PhasePartition(ts_dry).liq
    @test PhasePartition(ts_eq).ice ≈ PhasePartition(ts_dry).ice

    ts_dry = PhaseDry.(e_int, ρ)
    ts_eq = PhaseEquil.(e_int, ρ, q_tot .* 0)

    @test all(gas_constant_air.(ts_eq) .≈ gas_constant_air.(ts_dry))
    @test all(relative_humidity.(ts_eq) .≈ relative_humidity.(ts_dry))
    @test all(air_pressure.(ts_eq) .≈ air_pressure.(ts_dry))
    @test all(air_density.(ts_eq) .≈ air_density.(ts_dry))
    @test all(specific_volume.(ts_eq) .≈ specific_volume.(ts_dry))
    @test all(
        total_specific_humidity.(ts_eq) .≈ total_specific_humidity.(ts_dry),
    )
    @test all(cp_m.(ts_eq) .≈ cp_m.(ts_dry))
    @test all(cv_m.(ts_eq) .≈ cv_m.(ts_dry))
    @test all(air_temperature.(ts_eq) .≈ air_temperature.(ts_dry))
    @test all(internal_energy.(ts_eq) .≈ internal_energy.(ts_dry))
    @test all(internal_energy_sat.(ts_eq) .≈ internal_energy_sat.(ts_dry))
    @test all(soundspeed_air.(ts_eq) .≈ soundspeed_air.(ts_dry))
    @test all(latent_heat_vapor.(ts_eq) .≈ latent_heat_vapor.(ts_dry))
    @test all(latent_heat_sublim.(ts_eq) .≈ latent_heat_sublim.(ts_dry))
    @test all(latent_heat_fusion.(ts_eq) .≈ latent_heat_fusion.(ts_dry))
    @test all(q_vap_saturation.(ts_eq) .≈ q_vap_saturation.(ts_dry))
    @test all(saturation_excess.(ts_eq) .≈ saturation_excess.(ts_dry))
    @test all(liquid_fraction.(ts_eq) .≈ liquid_fraction.(ts_dry))
    @test all(liquid_ice_pottemp.(ts_eq) .≈ liquid_ice_pottemp.(ts_dry))
    @test all(dry_pottemp.(ts_eq) .≈ dry_pottemp.(ts_dry))
    @test all(virtual_pottemp.(ts_eq) .≈ virtual_pottemp.(ts_dry))
    @test all(liquid_ice_pottemp_sat.(ts_eq) .≈ liquid_ice_pottemp_sat.(ts_dry))
    @test all(exner.(ts_eq) .≈ exner.(ts_dry))

    @test all(
        saturation_vapor_pressure.(ts_eq, Ref(Ice())) .≈
        saturation_vapor_pressure.(ts_dry, Ref(Ice())),
    )
    @test all(
        saturation_vapor_pressure.(ts_eq, Ref(Liquid())) .≈
        saturation_vapor_pressure.(ts_dry, Ref(Liquid())),
    )
    @test all(first.(gas_constants.(ts_eq)) ≈ first.(gas_constants.(ts_dry)))
    @test all(last.(gas_constants.(ts_eq)) ≈ last.(gas_constants.(ts_dry)))

end<|MERGE_RESOLUTION|>--- conflicted
+++ resolved
@@ -19,28 +19,14 @@
 
 float_types = [Float32, Float64]
 
-<<<<<<< HEAD
-using CLIMA
-using CLIMA.Parameters
-const clima_dir = dirname(pathof(CLIMA))
-# We will depend on MoistThermodynamics's default Parameters:
-include(joinpath(clima_dir, "..", "Parameters", "EarthParameters.jl"))
-
-=======
 include("profiles.jl")
->>>>>>> 47a0a67f
 include("data_tests.jl")
 
 @testset "moist thermodynamics - isentropic processes" begin
     for FT in [Float64]
         # for FT in float_types
-<<<<<<< HEAD
-        e_int, ρ, q_tot, q_pt, T, p, θ_liq_ice =
-            MT.tested_convergence_range(50, FT)
-=======
         z, e_int, ρ, q_tot, q_pt, T, p, θ_liq_ice =
             tested_profiles(param_set, 50, FT)
->>>>>>> 47a0a67f
         Φ = FT(1)
         Random.seed!(15)
         perturbation = FT(0.1) * rand(length(T))
@@ -252,21 +238,12 @@
 
     for FT in float_types
         rtol = FT(1e-2)
-<<<<<<< HEAD
-        e_int, ρ, q_tot, q_pt, T, p, θ_liq_ice =
-            MT.tested_convergence_range(50, FT)
-
-        # PhaseEquil
-        ts_exact = PhaseEquil.(e_int, ρ, q_tot, 100, FT(1e-4))
-        ts = PhaseEquil.(e_int, ρ, q_tot)
-=======
         z, e_int, ρ, q_tot, q_pt, T, p, θ_liq_ice =
             tested_profiles(param_set, 50, FT)
 
         # PhaseEquil
         ts_exact = PhaseEquil.(Ref(param_set), e_int, ρ, q_tot, 100, FT(1e-3))
         ts = PhaseEquil.(Ref(param_set), e_int, ρ, q_tot)
->>>>>>> 47a0a67f
         # Should be machine accurate (because ts contains `e_int`,`ρ`,`q_tot`):
         @test all(
             getproperty.(PhasePartition.(ts), :tot) .≈
@@ -432,16 +409,11 @@
 
     for FT in float_types
         rtol = FT(1e-2)
-<<<<<<< HEAD
-        e_int, ρ, q_tot, q_pt, T, p, θ_liq_ice =
-            MT.tested_convergence_range(50, FT)
-=======
 
         _MSLP = FT(MSLP(param_set))
 
         z, e_int, ρ, q_tot, q_pt, T, p, θ_liq_ice =
             tested_profiles(param_set, 50, FT)
->>>>>>> 47a0a67f
 
         # PhaseDry
         ts = PhaseDry.(e_int, ρ)
@@ -562,10 +534,6 @@
         )
 
         # LiquidIcePotTempSHumNonEquil
-<<<<<<< HEAD
-        ts = LiquidIcePotTempSHumNonEquil.(θ_liq_ice, ρ, q_pt, 5, FT(1e-3))
-        @test all(θ_liq_ice .≈ liquid_ice_pottemp.(ts))
-=======
         ts =
             LiquidIcePotTempSHumNonEquil.(
                 Ref(param_set),
@@ -576,7 +544,6 @@
                 FT(1e-3),
             )
         @test all(isapprox.(θ_liq_ice, liquid_ice_pottemp.(ts), rtol = rtol))
->>>>>>> 47a0a67f
         @test all(air_density.(ts) .≈ ρ)
         @test all(
             getproperty.(PhasePartition.(ts), :tot) .≈ getproperty.(q_pt, :tot),
@@ -597,12 +564,8 @@
     # NOTE: `Float32` saturation adjustment tends to have more difficulty
     # with converging to the same tolerances as `Float64`, so they're relaxed here.
     FT = Float32
-<<<<<<< HEAD
-    e_int, ρ, q_tot, q_pt, T, p, θ_liq_ice = MT.tested_convergence_range(50, FT)
-=======
     z, e_int, ρ, q_tot, q_pt, T, p, θ_liq_ice =
         tested_profiles(param_set, 50, FT)
->>>>>>> 47a0a67f
 
     ρu = FT[1.0, 2.0, 3.0]
     e_pot = FT(100.0)
@@ -677,12 +640,8 @@
 @testset "moist thermodynamics - dry limit" begin
 
     FT = Float64
-<<<<<<< HEAD
-    e_int, ρ, q_tot, q_pt, T, p, θ_liq_ice = MT.tested_convergence_range(50, FT)
-=======
     z, e_int, ρ, q_tot, q_pt, T, p, θ_liq_ice =
         tested_profiles(param_set, 50, FT)
->>>>>>> 47a0a67f
 
     # PhasePartition test is noisy, so do this only once:
     ts_dry = PhaseDry(first(e_int), first(ρ))
