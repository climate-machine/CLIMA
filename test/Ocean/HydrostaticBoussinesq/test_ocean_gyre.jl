using Test
<<<<<<< HEAD
using CLIMA
using CLIMA.HydrostaticBoussinesq
using CLIMA.GenericCallbacks
using CLIMA.ODESolvers
using CLIMA.Mesh.Filters
using CLIMA.VariableTemplates
using CLIMA.Mesh.Grids: polynomialorder
=======
using ClimateMachine
ClimateMachine.init()
using ClimateMachine.GenericCallbacks
using ClimateMachine.ODESolvers
using ClimateMachine.Mesh.Filters
using ClimateMachine.VariableTemplates
using ClimateMachine.Mesh.Grids: polynomialorder
using ClimateMachine.HydrostaticBoussinesq
>>>>>>> 457db8c0

using CLIMAParameters
using CLIMAParameters.Planet: grav
struct EarthParameterSet <: AbstractEarthParameterSet end
const param_set = EarthParameterSet()

function config_simple_box(FT, N, resolution, dimensions)
    prob = OceanGyre{FT}(dimensions...)

    _grav::FT = grav(param_set)
    cʰ = sqrt(_grav * prob.H) # m/s
    model = HydrostaticBoussinesqModel{FT}(prob, cʰ = cʰ)

    config = ClimateMachine.OceanBoxGCMConfiguration(
        "ocean_gyre",
        N,
        resolution,
        model,
    )

    return config
end

<<<<<<< HEAD
function main(; imex::Bool = false, Δt = 60)
    CLIMA.init()

=======
function test_ocean_gyre(; imex::Bool = false, BC = nothing, Δt = 60)
>>>>>>> 457db8c0
    FT = Float64

    # DG polynomial order
    N = Int(4)

    # Domain resolution and size
    Nˣ = Int(4)
    Nʸ = Int(4)
    Nᶻ = Int(5)
    resolution = (Nˣ, Nʸ, Nᶻ)

    Lˣ = 4e6    # m
    Lʸ = 4e6    # m
    H = 1000   # m
    dimensions = (Lˣ, Lʸ, H)

    timestart = FT(0)    # s
    timeend = FT(360) # s

    if imex
<<<<<<< HEAD
        solver_type = CLIMA.IMEXSolverType(linear_model = LinearHBModel)
    else
        solver_type =
            CLIMA.ExplicitSolverType(solver_method = LSRK144NiegemannDiehlBusch)
=======
        solver_type =
            ClimateMachine.IMEXSolverType(linear_model = LinearHBModel)
        Courant_number = 0.1
    else
        solver_type = ClimateMachine.ExplicitSolverType(
            solver_method = LSRK144NiegemannDiehlBusch,
        )
        Courant_number = 0.4
>>>>>>> 457db8c0
    end

    driver_config = config_simple_box(FT, N, resolution, dimensions)

    grid = driver_config.grid
    vert_filter = CutoffFilter(grid, polynomialorder(grid) - 1)
    exp_filter = ExponentialFilter(grid, 1, 8)
    modeldata = (vert_filter = vert_filter, exp_filter = exp_filter)

    solver_config = ClimateMachine.SolverConfiguration(
        timestart,
        timeend,
        driver_config,
        init_on_cpu = true,
        ode_solver_type = solver_type,
        ode_dt = FT(Δt),
        modeldata = modeldata,
    )

    result = ClimateMachine.invoke!(solver_config)

    @test true
end

@testset "$(@__FILE__)" begin
<<<<<<< HEAD
    main(imex = false, Δt = 6)
    main(imex = true)
=======
    boundary_conditions = [
        (
            ClimateMachine.HydrostaticBoussinesq.CoastlineNoSlip(),
            ClimateMachine.HydrostaticBoussinesq.OceanFloorNoSlip(),
            ClimateMachine.HydrostaticBoussinesq.OceanSurfaceStressForcing(),
        ),
        (
            ClimateMachine.HydrostaticBoussinesq.CoastlineFreeSlip(),
            ClimateMachine.HydrostaticBoussinesq.OceanFloorNoSlip(),
            ClimateMachine.HydrostaticBoussinesq.OceanSurfaceStressForcing(),
        ),
    ]

    for BC in boundary_conditions
        test_ocean_gyre(imex = false, BC = BC, Δt = 600)
        test_ocean_gyre(imex = true, BC = BC, Δt = 150)
    end
>>>>>>> 457db8c0
end<|MERGE_RESOLUTION|>--- conflicted
+++ resolved
@@ -1,13 +1,4 @@
 using Test
-<<<<<<< HEAD
-using CLIMA
-using CLIMA.HydrostaticBoussinesq
-using CLIMA.GenericCallbacks
-using CLIMA.ODESolvers
-using CLIMA.Mesh.Filters
-using CLIMA.VariableTemplates
-using CLIMA.Mesh.Grids: polynomialorder
-=======
 using ClimateMachine
 ClimateMachine.init()
 using ClimateMachine.GenericCallbacks
@@ -16,19 +7,22 @@
 using ClimateMachine.VariableTemplates
 using ClimateMachine.Mesh.Grids: polynomialorder
 using ClimateMachine.HydrostaticBoussinesq
->>>>>>> 457db8c0
 
 using CLIMAParameters
 using CLIMAParameters.Planet: grav
 struct EarthParameterSet <: AbstractEarthParameterSet end
 const param_set = EarthParameterSet()
 
-function config_simple_box(FT, N, resolution, dimensions)
-    prob = OceanGyre{FT}(dimensions...)
+function config_simple_box(FT, N, resolution, dimensions; BC = nothing)
+    if BC == nothing
+        problem = OceanGyre{FT}(dimensions...)
+    else
+        problem = OceanGyre{FT}(dimensions...; BC = BC)
+    end
 
     _grav::FT = grav(param_set)
-    cʰ = sqrt(_grav * prob.H) # m/s
-    model = HydrostaticBoussinesqModel{FT}(prob, cʰ = cʰ)
+    cʰ = sqrt(_grav * problem.H) # m/s
+    model = HydrostaticBoussinesqModel{FT}(param_set, problem, cʰ = cʰ)
 
     config = ClimateMachine.OceanBoxGCMConfiguration(
         "ocean_gyre",
@@ -40,13 +34,7 @@
     return config
 end
 
-<<<<<<< HEAD
-function main(; imex::Bool = false, Δt = 60)
-    CLIMA.init()
-
-=======
 function test_ocean_gyre(; imex::Bool = false, BC = nothing, Δt = 60)
->>>>>>> 457db8c0
     FT = Float64
 
     # DG polynomial order
@@ -64,15 +52,9 @@
     dimensions = (Lˣ, Lʸ, H)
 
     timestart = FT(0)    # s
-    timeend = FT(360) # s
+    timeend = FT(36000) # s
 
     if imex
-<<<<<<< HEAD
-        solver_type = CLIMA.IMEXSolverType(linear_model = LinearHBModel)
-    else
-        solver_type =
-            CLIMA.ExplicitSolverType(solver_method = LSRK144NiegemannDiehlBusch)
-=======
         solver_type =
             ClimateMachine.IMEXSolverType(linear_model = LinearHBModel)
         Courant_number = 0.1
@@ -81,10 +63,9 @@
             solver_method = LSRK144NiegemannDiehlBusch,
         )
         Courant_number = 0.4
->>>>>>> 457db8c0
     end
 
-    driver_config = config_simple_box(FT, N, resolution, dimensions)
+    driver_config = config_simple_box(FT, N, resolution, dimensions; BC = BC)
 
     grid = driver_config.grid
     vert_filter = CutoffFilter(grid, polynomialorder(grid) - 1)
@@ -99,6 +80,7 @@
         ode_solver_type = solver_type,
         ode_dt = FT(Δt),
         modeldata = modeldata,
+        Courant_number = Courant_number,
     )
 
     result = ClimateMachine.invoke!(solver_config)
@@ -107,10 +89,6 @@
 end
 
 @testset "$(@__FILE__)" begin
-<<<<<<< HEAD
-    main(imex = false, Δt = 6)
-    main(imex = true)
-=======
     boundary_conditions = [
         (
             ClimateMachine.HydrostaticBoussinesq.CoastlineNoSlip(),
@@ -128,5 +106,4 @@
         test_ocean_gyre(imex = false, BC = BC, Δt = 600)
         test_ocean_gyre(imex = true, BC = BC, Δt = 150)
     end
->>>>>>> 457db8c0
 end