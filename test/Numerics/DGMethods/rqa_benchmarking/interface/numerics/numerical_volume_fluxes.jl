--- conflicted
+++ resolved
@@ -22,10 +22,6 @@
     state_2::Vars,
     aux_2::Vars,
 )
-<<<<<<< HEAD
-    # calc_fluctuation_gravity!(model.physics.sources, state_1, state_2, aux_1, aux_2, D)
-    # sources = (FluctationGravity(), )
-=======
 
     sources = model.physics.sources
 
@@ -34,7 +30,6 @@
         calc_fluctuation_component!(D, sources[s], state_1, state_2, aux_1, aux_2)
     end
     #=
->>>>>>> 972f1b53
     if fluctuation_gravity
         ρ_1, ρ_2 = state_1.ρ, state_2.ρ
         Φ_1, Φ_2 = aux_1.Φ, aux_2.Φ
