#!/usr/bin/env julia --project
#=
# This experiment file establishes the initial conditions, boundary conditions,
# source terms and simulation parameters (domain size + resolution) for the
# BOMEX LES case. The set of parameters presented in the `master` branch copy
# include those that have passed offline tests at the full simulation time of
# 6 hours. Suggested offline tests included plotting horizontal-domain averages
# of key properties (see AtmosDiagnostics). The timestepper configuration is in
# `src/Driver/solver_configs.jl` while the `AtmosModel` defaults can be found in
# `src/Atmos/Model/AtmosModel.jl` and `src/Driver/driver_configs.jl`
#
# This setup works in both Float32 and Float64 precision. `FT`
#
# To simulate the full 6 hour experiment, change `timeend` to (3600*6) and type in
#
# julia --project experiments/AtmosLES/bomex.jl
#
# See `src/Driver/driver_configs.jl` for additional flags (e.g. VTK, diagnostics,
# update-interval, output directory settings)
#
# Upcoming changes:
# 1) Atomic sources
# 2) Improved boundary conditions
# 3) Collapsed experiment design
# 4) Updates to generally keep this in sync with master

@article{doi:10.1175/1520-0469(2003)60<1201:ALESIS>2.0.CO;2,
author = {Siebesma, A. Pier and Bretherton,
          Christopher S. and Brown,
          Andrew and Chlond,
          Andreas and Cuxart,
          Joan and Duynkerke,
          Peter G. and Jiang,
          Hongli and Khairoutdinov,
          Marat and Lewellen,
          David and Moeng,
          Chin-Hoh and Sanchez,
          Enrique and Stevens,
          Bjorn and Stevens,
          David E.},
title = {A Large Eddy Simulation Intercomparison Study of Shallow Cumulus Convection},
journal = {Journal of the Atmospheric Sciences},
volume = {60},
number = {10},
pages = {1201-1219},
year = {2003},
doi = {10.1175/1520-0469(2003)60<1201:ALESIS>2.0.CO;2},
URL = {https://journals.ametsoc.org/doi/abs/10.1175/1520-0469%282003%2960%3C1201%3AALESIS%3E2.0.CO%3B2},
eprint = {https://journals.ametsoc.org/doi/pdf/10.1175/1520-0469%282003%2960%3C1201%3AALESIS%3E2.0.CO%3B2}
=#

using ClimateMachine
ClimateMachine.init()

using ClimateMachine.Atmos
using ClimateMachine.ConfigTypes
using ClimateMachine.DGmethods.NumericalFluxes
using ClimateMachine.Diagnostics
using ClimateMachine.GenericCallbacks
using ClimateMachine.Mesh.Filters
using ClimateMachine.ODESolvers
using ClimateMachine.MoistThermodynamics
using ClimateMachine.VariableTemplates

using Distributions
using Random
using StaticArrays
using Test
using DocStringExtensions
using LinearAlgebra

using CLIMAParameters
using CLIMAParameters.Planet: e_int_v0, grav, day
struct EarthParameterSet <: AbstractEarthParameterSet end
const param_set = EarthParameterSet()

import ClimateMachine.DGmethods: vars_state_conservative, vars_state_auxiliary
import ClimateMachine.Atmos: source!, atmos_source!, altitude
import ClimateMachine.Atmos: flux_second_order!, thermo_state

"""
  Bomex Geostrophic Forcing (Source)
"""
struct BomexGeostrophic{FT} <: Source
    "Coriolis parameter [s⁻¹]"
    f_coriolis::FT
    "Eastward geostrophic velocity `[m/s]` (Base)"
    u_geostrophic::FT
    "Eastward geostrophic velocity `[m/s]` (Slope)"
    u_slope::FT
    "Northward geostrophic velocity `[m/s]`"
    v_geostrophic::FT
end
function atmos_source!(
    s::BomexGeostrophic,
    atmos::AtmosModel,
    source::Vars,
    state::Vars,
    diffusive::Vars,
    aux::Vars,
    t::Real,
    direction,
)

    f_coriolis = s.f_coriolis
    u_geostrophic = s.u_geostrophic
    u_slope = s.u_slope
    v_geostrophic = s.v_geostrophic

    z = altitude(atmos, aux)
    # Note z dependence of eastward geostrophic velocity
    u_geo = SVector(u_geostrophic + u_slope * z, v_geostrophic, 0)
    ẑ = vertical_unit_vector(atmos, aux)
    fkvector = f_coriolis * ẑ
    # Accumulate sources
    source.ρu -= fkvector × (state.ρu .- state.ρ * u_geo)
    return nothing
end

"""
  Bomex Sponge (Source)
"""
struct BomexSponge{FT} <: Source
    "Maximum domain altitude (m)"
    z_max::FT
    "Altitude at with sponge starts (m)"
    z_sponge::FT
    "Sponge Strength 0 ⩽ α_max ⩽ 1"
    α_max::FT
    "Sponge exponent"
    γ::FT
    "Eastward geostrophic velocity `[m/s]` (Base)"
    u_geostrophic::FT
    "Eastward geostrophic velocity `[m/s]` (Slope)"
    u_slope::FT
    "Northward geostrophic velocity `[m/s]`"
    v_geostrophic::FT
end
function atmos_source!(
    s::BomexSponge,
    atmos::AtmosModel,
    source::Vars,
    state::Vars,
    diffusive::Vars,
    aux::Vars,
    t::Real,
    direction,
)

    z_max = s.z_max
    z_sponge = s.z_sponge
    α_max = s.α_max
    γ = s.γ
    u_geostrophic = s.u_geostrophic
    u_slope = s.u_slope
    v_geostrophic = s.v_geostrophic

    z = altitude(atmos, aux)
    u_geo = SVector(u_geostrophic + u_slope * z, v_geostrophic, 0)
    ẑ = vertical_unit_vector(atmos, aux)
    # Accumulate sources
    if z_sponge <= z
        r = (z - z_sponge) / (z_max - z_sponge)
        β_sponge = α_max * sinpi(r / 2)^s.γ
        source.ρu -= β_sponge * (state.ρu .- state.ρ * u_geo)
    end
    return nothing
end

"""
  BomexTendencies (Source)
Moisture, Temperature and Subsidence tendencies
"""
struct BomexTendencies{FT} <: Source
    "Advection tendency in total moisture `[s⁻¹]`"
    ∂qt∂t_peak::FT
    "Lower extent of piecewise profile (moisture term) `[m]`"
    zl_moisture::FT
    "Upper extent of piecewise profile (moisture term) `[m]`"
    zh_moisture::FT
    "Cooling rate `[K/s]`"
    ∂θ∂t_peak::FT
    "Lower extent of piecewise profile (subsidence term) `[m]`"
    zl_sub::FT
    "Upper extent of piecewise profile (subsidence term) `[m]`"
    zh_sub::FT
    "Subsidence peak velocity"
    w_sub::FT
    "Max height in domain"
    z_max::FT
end
function atmos_source!(
    s::BomexTendencies,
    atmos::AtmosModel,
    source::Vars,
    state::Vars,
    diffusive::Vars,
    aux::Vars,
    t::Real,
    direction,
)
    FT = eltype(state)
    ρ = state.ρ
    z = altitude(atmos, aux)
    _e_int_v0 = FT(e_int_v0(atmos.param_set))

    # Establish thermodynamic state
    TS = thermo_state(atmos, state, aux)

    # Moisture tendencey (sink term)
    # Temperature tendency (Radiative cooling)
    # Large scale subsidence
    # Unpack struct
    zl_moisture = s.zl_moisture
    zh_moisture = s.zh_moisture
    z_max = s.z_max
    zl_sub = s.zl_sub
    zh_sub = s.zh_sub
    zl_temperature = zl_sub
    w_sub = s.w_sub
    ∂qt∂t_peak = s.∂qt∂t_peak
    ∂θ∂t_peak = s.∂θ∂t_peak
    k̂ = vertical_unit_vector(atmos, aux)

    # Thermodynamic state identification
    q_pt = PhasePartition(TS)
    cvm = cv_m(TS)

    # Piecewise term for moisture tendency
    linscale_moisture = (z - zl_moisture) / (zh_moisture - zl_moisture)
    if z <= zl_moisture
        ρ∂qt∂t = ρ * ∂qt∂t_peak
    elseif zl_moisture < z <= zh_moisture
        ρ∂qt∂t = ρ * (∂qt∂t_peak - ∂qt∂t_peak * linscale_moisture)
    else
        ρ∂qt∂t = -zero(FT)
    end

    # Piecewise term for internal energy tendency
    linscale_temp = (z - zl_sub) / (z_max - zl_sub)
    if z <= zl_sub
        ρ∂θ∂t = ρ * ∂θ∂t_peak
    elseif zl_temperature < z <= z_max
        ρ∂θ∂t = ρ * (∂θ∂t_peak - ∂θ∂t_peak * linscale_temp)
    else
        ρ∂θ∂t = -zero(FT)
    end

    # Piecewise terms for subsidence
    linscale_sub = (z - zl_sub) / (zh_sub - zl_sub)
    w_s = -zero(FT)
    if z <= zl_sub
        w_s = -zero(FT) + z * (w_sub) / (zl_sub)
    elseif zl_sub < z <= zh_sub
        w_s = w_sub - (w_sub) * linscale_sub
    else
        w_s = -zero(FT)
    end

    # Collect Sources
    source.moisture.ρq_tot += ρ∂qt∂t
    source.ρe += cvm * ρ∂θ∂t * exner(TS) + _e_int_v0 * ρ∂qt∂t
    source.ρe -= ρ * w_s * dot(k̂, diffusive.∇h_tot)
    source.moisture.ρq_tot -= ρ * w_s * dot(k̂, diffusive.moisture.∇q_tot)
    return nothing
end

"""
  Initial Condition for BOMEX LES
"""
seed = MersenneTwister(0)
function init_bomex!(bl, state, aux, (x, y, z), t)
    # This experiment runs the BOMEX LES Configuration
    # (Shallow cumulus cloud regime)
    # x,y,z imply eastward, northward and altitude coordinates in `[m]`

    # Problem floating point precision
    FT = eltype(state)

    P_sfc::FT = 1.015e5 # Surface air pressure
    qg::FT = 22.45e-3 # Total moisture at surface
    q_pt_sfc = PhasePartition(qg) # Surface moisture partitioning
    Rm_sfc = gas_constant_air(bl.param_set, q_pt_sfc) # Moist gas constant
    θ_liq_sfc = FT(299.1) # Prescribed θ_liq at surface
    T_sfc = FT(300.4) # Surface temperature
    _grav = FT(grav(bl.param_set))

    # Initialise speeds [u = Eastward, v = Northward, w = Vertical]
    u::FT = 0
    v::FT = 0
    w::FT = 0

    # Prescribed altitudes for piece-wise profile construction
    zl1::FT = 520
    zl2::FT = 1480
    zl3::FT = 2000
    zl4::FT = 3000

    # Assign piecewise quantities to θ_liq and q_tot
    θ_liq::FT = 0
    q_tot::FT = 0

    # Piecewise functions for potential temperature and total moisture
    if FT(0) <= z <= zl1
        # Well mixed layer
        θ_liq = 298.7
        q_tot = 17.0 + (z / zl1) * (16.3 - 17.0)
    elseif z > zl1 && z <= zl2
        # Conditionally unstable layer
        θ_liq = 298.7 + (z - zl1) * (302.4 - 298.7) / (zl2 - zl1)
        q_tot = 16.3 + (z - zl1) * (10.7 - 16.3) / (zl2 - zl1)
    elseif z > zl2 && z <= zl3
        # Absolutely stable inversion
        θ_liq = 302.4 + (z - zl2) * (308.2 - 302.4) / (zl3 - zl2)
        q_tot = 10.7 + (z - zl2) * (4.2 - 10.7) / (zl3 - zl2)
    else
        θ_liq = 308.2 + (z - zl3) * (311.85 - 308.2) / (zl4 - zl3)
        q_tot = 4.2 + (z - zl3) * (3.0 - 4.2) / (zl4 - zl3)
    end

    # Set velocity profiles - piecewise profile for u
    zlv::FT = 700
    if z <= zlv
        u = -8.75
    else
        u = -8.75 + (z - zlv) * (-4.61 + 8.75) / (zl4 - zlv)
    end

    # Convert total specific humidity to kg/kg
    q_tot /= 1000
    # Scale height based on surface parameters
    H = Rm_sfc * T_sfc / _grav
    # Pressure based on scale height
    P = P_sfc * exp(-z / H)

    # Establish thermodynamic state and moist phase partitioning
    TS = LiquidIcePotTempSHumEquil_given_pressure(bl.param_set, θ_liq, P, q_tot)
    T = air_temperature(TS)
    ρ = air_density(TS)
    q_pt = PhasePartition(TS)

    # Compute momentum contributions
    ρu = ρ * u
    ρv = ρ * v
    ρw = ρ * w

    # Compute energy contributions
    e_kin = FT(1 // 2) * (u^2 + v^2 + w^2)
    e_pot = _grav * z
    ρe_tot = ρ * total_energy(e_kin, e_pot, TS)

    # Assign initial conditions for prognostic state variables
    state.ρ = ρ
    state.ρu = SVector(ρu, ρv, ρw)
    state.ρe = ρe_tot
    state.moisture.ρq_tot = ρ * q_tot

    if z <= FT(400) # Add random perturbations to bottom 400m of model
        state.ρe += rand(seed) * ρe_tot / 100
        state.moisture.ρq_tot += rand(seed) * ρ * q_tot / 100
    end
end

function config_bomex(FT, N, resolution, xmax, ymax, zmax)

    ics = init_bomex!     # Initial conditions

    C_smag = FT(0.20)     # Smagorinsky coefficient

    u_star = FT(0.28)     # Friction velocity

    T_sfc = FT(300.4)     # Surface temperature `[K]`
    LHF = FT(147.2)       # Latent heat flux `[W/m²]`
    SHF = FT(9.5)         # Sensible heat flux `[W/m²]`
    moisture_flux = LHF / latent_heat_vapor(param_set, T_sfc)

    ∂qt∂t_peak = FT(-1.2e-8)  # Moisture tendency (energy source)
    zl_moisture = FT(300)     # Low altitude limit for piecewise function (moisture source)
    zh_moisture = FT(500)     # High altitude limit for piecewise function (moisture source)
    ∂θ∂t_peak = FT(-2 / FT(day(param_set)))  # Potential temperature tendency (energy source)

    z_sponge = FT(2400)     # Start of sponge layer
    α_max = FT(0.75)        # Strength of sponge layer (timescale)
    γ = 2              # Strength of sponge layer (exponent)

    u_geostrophic = FT(-10)        # Eastward relaxation speed
    u_slope = FT(1.8e-3)     # Slope of altitude-dependent relaxation speed
    v_geostrophic = FT(0)          # Northward relaxation speed

    zl_sub = FT(1500)         # Low altitude for piecewise function (subsidence source)
    zh_sub = FT(2100)         # High altitude for piecewise function (subsidence source)
    w_sub = FT(-0.65e-2)     # Subsidence velocity peak value

    f_coriolis = FT(0.376e-4) # Coriolis parameter

    # Assemble source components
    source = (
        Gravity(),
        BomexTendencies{FT}(
            ∂qt∂t_peak,
            zl_moisture,
            zh_moisture,
            ∂θ∂t_peak,
            zl_sub,
            zh_sub,
            w_sub,
            zmax,
        ),
        BomexSponge{FT}(
            zmax,
            z_sponge,
            α_max,
            γ,
            u_geostrophic,
            u_slope,
            v_geostrophic,
        ),
        BomexGeostrophic{FT}(f_coriolis, u_geostrophic, u_slope, v_geostrophic),
    )

    # Choose multi-rate explicit solver
    ode_solver_type = ClimateMachine.MultirateSolverType(
        linear_model = AtmosAcousticGravityLinearModel,
        slow_method = LSRK144NiegemannDiehlBusch,
        fast_method = LSRK144NiegemannDiehlBusch,
        timestep_ratio = 10,
    )

    # Assemble model components
    model = AtmosModel{FT}(
        AtmosLESConfigType,
        param_set;
        turbulence = SmagorinskyLilly{FT}(C_smag),
        moisture = EquilMoist{FT}(; maxiter = 5, tolerance = FT(0.1)),
        source = source,
        boundarycondition = (
            AtmosBC(
                momentum = Impenetrable(DragLaw(
                    # normPu_int is the internal horizontal speed
                    # P represents the projection onto the horizontal
                    (state, aux, t, normPu_int) -> (u_star / normPu_int)^2,
                )),
                energy = PrescribedEnergyFlux((state, aux, t) -> LHF + SHF),
                moisture = PrescribedMoistureFlux(
                    (state, aux, t) -> moisture_flux,
                ),
            ),
            AtmosBC(),
        ),
        init_state_conservative = ics,
    )

    # Assemble configuration
    config = ClimateMachine.AtmosLESConfiguration(
        "BOMEX",
        N,
        resolution,
        xmax,
        ymax,
        zmax,
        param_set,
        init_bomex!,
        solver_type = ode_solver_type,
        model = model,
    )
    return config
end

function config_diagnostics(driver_config)
    default_dgngrp =
        setup_atmos_default_diagnostics("2500steps", driver_config.name)
    core_dgngrp = setup_atmos_core_diagnostics("2500steps", driver_config.name)
<<<<<<< HEAD
    return CLIMA.DiagnosticsConfiguration([default_dgngrp, core_dgngrp])
=======
    return ClimateMachine.DiagnosticsConfiguration([
        default_dgngrp,
        core_dgngrp,
    ])
>>>>>>> bdf1c965
end

function main()
    FT = Float32

    # DG polynomial order
    N = 4
    # Domain resolution and size
    Δh = FT(100)
    Δv = FT(40)

    resolution = (Δh, Δh, Δv)

    # Prescribe domain parameters
    xmax = FT(2500)
    ymax = FT(2500)
    zmax = FT(3000)

    t0 = FT(0)

    # For a full-run, please set the timeend to 3600*6 seconds
    # For the test we set this to == 30 minutes
    #timeend = FT(1800)
    timeend = FT(3600 * 6)
    CFLmax = FT(8)

    driver_config = config_bomex(FT, N, resolution, xmax, ymax, zmax)
    solver_config = ClimateMachine.SolverConfiguration(
        t0,
        timeend,
        driver_config,
        init_on_cpu = true,
        Courant_number = CFLmax,
    )
    dgn_config = config_diagnostics(driver_config)

    cbtmarfilter = GenericCallbacks.EveryXSimulationSteps(1) do (init = false)
        Filters.apply!(solver_config.Q, 6, solver_config.dg.grid, TMARFilter())
        nothing
    end

    result = ClimateMachine.invoke!(
        solver_config;
        diagnostics_config = dgn_config,
        user_callbacks = (cbtmarfilter,),
        check_euclidean_distance = true,
    )

    @test isapprox(result, FT(1); atol = 2e-3)
end

main()<|MERGE_RESOLUTION|>--- conflicted
+++ resolved
@@ -365,7 +365,7 @@
 
     ics = init_bomex!     # Initial conditions
 
-    C_smag = FT(0.20)     # Smagorinsky coefficient
+    C_smag = FT(0.18)     # Smagorinsky coefficient
 
     u_star = FT(0.28)     # Friction velocity
 
@@ -470,14 +470,10 @@
     default_dgngrp =
         setup_atmos_default_diagnostics("2500steps", driver_config.name)
     core_dgngrp = setup_atmos_core_diagnostics("2500steps", driver_config.name)
-<<<<<<< HEAD
-    return CLIMA.DiagnosticsConfiguration([default_dgngrp, core_dgngrp])
-=======
     return ClimateMachine.DiagnosticsConfiguration([
         default_dgngrp,
         core_dgngrp,
     ])
->>>>>>> bdf1c965
 end
 
 function main()
@@ -492,16 +488,16 @@
     resolution = (Δh, Δh, Δv)
 
     # Prescribe domain parameters
-    xmax = FT(2500)
-    ymax = FT(2500)
+    xmax = FT(6400)
+    ymax = FT(6400)
     zmax = FT(3000)
 
     t0 = FT(0)
 
     # For a full-run, please set the timeend to 3600*6 seconds
     # For the test we set this to == 30 minutes
-    #timeend = FT(1800)
-    timeend = FT(3600 * 6)
+    timeend = FT(1800)
+    #timeend = FT(3600 * 6)
     CFLmax = FT(8)
 
     driver_config = config_bomex(FT, N, resolution, xmax, ymax, zmax)
