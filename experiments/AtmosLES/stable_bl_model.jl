--- conflicted
+++ resolved
@@ -206,17 +206,6 @@
     init_state_prognostic!(bl.turbconv, bl, state, aux, localgeo, t)
 end
 
-<<<<<<< HEAD
-function surface_temperature_variation(state, t, moisture)
-    FT = eltype(state)
-    ρ = state.ρ
-    θ_liq_sfc = FT(265) - FT(1 / 4) * (t / 3600)
-    if moisture isa DryModel
-        TS = PhaseDry_ρθ(param_set, ρ, θ_liq_sfc)
-    else
-        q_tot = state.moisture.ρq_tot / state.ρ
-        TS = PhaseEquil_ρθq(param_set, ρ, θ_liq_sfc, q_tot)
-=======
 function surface_temperature_variation(bl, state, t)
     FT = eltype(state)
     ρ = state.ρ
@@ -226,7 +215,6 @@
     else
         q_tot = state.moisture.ρq_tot / ρ
         TS = PhaseEquil_ρθq(bl.param_set, ρ, θ_liq_sfc, q_tot)
->>>>>>> 4a3f0865
     end
     return air_temperature(TS)
 end
@@ -298,15 +286,9 @@
         moisture_bc = PrescribedMoistureFlux((state, aux, t) -> moisture_flux)
     elseif surface_flux == "bulk"
         energy_bc = BulkFormulaEnergy(
-<<<<<<< HEAD
-            (state, aux, t, normPu_int) -> C_drag,
-            (state, aux, t) ->
-                (surface_temperature_variation(state, t, moisture), q_sfc),
-=======
             (bl, state, aux, t, normPu_int) -> C_drag,
             (bl, state, aux, t) ->
                 (surface_temperature_variation(bl, state, t), q_sfc),
->>>>>>> 4a3f0865
         )
         moisture_bc = BulkFormulaMoisture(
             (state, aux, t, normPu_int) -> C_drag,
