#!/usr/bin/env julia --project
# This experiment file establishes the initial conditions, boundary conditions,
# source terms and simulation parameters (domain size + resolution) for the

# Convective Boundary Layer LES case (Kitamura et al, 2016).

## ### Convective Boundary Layer LES
## @article{Nishizawa2018,
## author={Nishizawa, S and Kitamura, Y},
## title={A Surface Flux Scheme Based on the Monin-Obukhov Similarity for Finite Volume Models},
## journal={Journal of Advances in Modeling Earth Systems},
## year={2018},
## volume={10},
## number={12},
## pages={3159-3175},
## doi={10.1029/2018MS001534},
## url={https://doi.org/10.1029/2018MS001534},
## }
#
# To simulate the experiment, type in
#
# julia --project experiments/AtmosLES/convective_bl_les.jl

using ArgParse
using Distributions
using DocStringExtensions
using LinearAlgebra
using Printf
using Random
using StaticArrays
using Test

using ClimateMachine
using ClimateMachine.Atmos
using ClimateMachine.ConfigTypes
using ClimateMachine.DGMethods.NumericalFluxes
using ClimateMachine.Diagnostics
using ClimateMachine.GenericCallbacks
using ClimateMachine.Mesh.Filters
using ClimateMachine.Mesh.Grids
using ClimateMachine.ODESolvers
using ClimateMachine.Orientations
using ClimateMachine.Thermodynamics
using ClimateMachine.TurbulenceClosures
using ClimateMachine.TurbulenceConvection
using ClimateMachine.VariableTemplates

using ClimateMachine.BalanceLaws:
    BalanceLaw, Auxiliary, Gradient, GradientFlux, Prognostic

using CLIMAParameters
using CLIMAParameters.Planet: R_d, cp_d, cv_d, MSLP, grav
struct EarthParameterSet <: AbstractEarthParameterSet end
const param_set = EarthParameterSet()

import ClimateMachine.Atmos: atmos_source!, flux_second_order!
using ClimateMachine.Atmos: altitude, recover_thermo_state

"""
  ConvectiveBL Geostrophic Forcing (Source)
"""
struct ConvectiveBLGeostrophic{FT} <: AbstractSource
    "Coriolis parameter [s⁻¹]"
    f_coriolis::FT
    "Eastward geostrophic velocity `[m/s]` (Base)"
    u_geostrophic::FT
    "Eastward geostrophic velocity `[m/s]` (Slope)"
    u_slope::FT
    "Northward geostrophic velocity `[m/s]`"
    v_geostrophic::FT
end
function atmos_source!(
    s::ConvectiveBLGeostrophic,
    atmos::AtmosModel,
    source::Vars,
    state::Vars,
    diffusive::Vars,
    aux::Vars,
    t::Real,
    direction,
)

    f_coriolis = s.f_coriolis
    u_geostrophic = s.u_geostrophic
    u_slope = s.u_slope
    v_geostrophic = s.v_geostrophic

    z = altitude(atmos, aux)
    # Note z dependence of eastward geostrophic velocity
    u_geo = SVector(u_geostrophic + u_slope * z, v_geostrophic, 0)
    ẑ = vertical_unit_vector(atmos, aux)
    fkvector = f_coriolis * ẑ
    # Accumulate sources
    source.ρu -= fkvector × (state.ρu .- state.ρ * u_geo)
    return nothing
end

"""
  ConvectiveBL Sponge (Source)
"""
struct ConvectiveBLSponge{FT} <: AbstractSource
    "Maximum domain altitude (m)"
    z_max::FT
    "Altitude at with sponge starts (m)"
    z_sponge::FT
    "Sponge Strength 0 ⩽ α_max ⩽ 1"
    α_max::FT
    "Sponge exponent"
    γ::FT
    "Eastward geostrophic velocity `[m/s]` (Base)"
    u_geostrophic::FT
    "Eastward geostrophic velocity `[m/s]` (Slope)"
    u_slope::FT
    "Northward geostrophic velocity `[m/s]`"
    v_geostrophic::FT
end
function atmos_source!(
    s::ConvectiveBLSponge,
    atmos::AtmosModel,
    source::Vars,
    state::Vars,
    diffusive::Vars,
    aux::Vars,
    t::Real,
    direction,
)

    z_max = s.z_max
    z_sponge = s.z_sponge
    α_max = s.α_max
    γ = s.γ
    u_geostrophic = s.u_geostrophic
    u_slope = s.u_slope
    v_geostrophic = s.v_geostrophic

    z = altitude(atmos, aux)
    u_geo = SVector(u_geostrophic + u_slope * z, v_geostrophic, 0)
    ẑ = vertical_unit_vector(atmos, aux)
    # Accumulate sources
    if z_sponge <= z
        r = (z - z_sponge) / (z_max - z_sponge)
        β_sponge = α_max * sinpi(r / 2)^s.γ
        source.ρu -= β_sponge * (state.ρu .- state.ρ * u_geo)
    end
    return nothing
end

"""
  Initial Condition for ConvectiveBoundaryLayer LES
"""
function init_convective_bl!(problem, bl, state, aux, localgeo, t)
    (x, y, z) = localgeo.coord
    # Problem floating point precision
    FT = eltype(state)
    R_gas::FT = R_d(bl.param_set)
    c_p::FT = cp_d(bl.param_set)
    c_v::FT = cv_d(bl.param_set)
    p0::FT = MSLP(bl.param_set)
    _grav::FT = grav(bl.param_set)
    γ::FT = c_p / c_v
    # Initialise speeds [u = Eastward, v = Northward, w = Vertical]
    u::FT = 4
    v::FT = 0
    w::FT = 0
    # Assign piecewise quantities to θ_liq and q_tot
    θ_liq::FT = 0
    q_tot::FT = 0
    # functions for potential temperature

    θ_liq = FT(288) + FT(4 / 1000) * z
    θ = θ_liq
    π_exner = FT(1) - _grav / (c_p * θ) * z # exner pressure
    ρ = p0 / (R_gas * θ) * (π_exner)^(c_v / R_gas) # density
    # Establish thermodynamic state and moist phase partitioning
    if bl.moisture isa DryModel
        TS = PhaseDry_ρθ(bl.param_set, ρ, θ_liq)
    else
        TS = PhaseEquil_ρθq(bl.param_set, ρ, θ_liq, q_tot)
    end

    # Compute momentum contributions
    ρu = ρ * u
    ρv = ρ * v
    ρw = ρ * w

    # Compute energy contributions
    e_kin = FT(1 // 2) * (u^2 + v^2 + w^2)
    e_pot = _grav * z
    ρe_tot = ρ * total_energy(e_kin, e_pot, TS)

    # Assign initial conditions for prognostic state variables
    state.ρ = ρ
    state.ρu = SVector(ρu, ρv, ρw)
    state.ρe = ρe_tot
    if !(bl.moisture isa DryModel)
        state.moisture.ρq_tot = ρ * q_tot
    end

    if z <= FT(400) # Add random perturbations to bottom 400m of model
        state.ρe += rand() * ρe_tot / 100
    end
    init_state_prognostic!(bl.turbconv, bl, state, aux, localgeo, t)
end

<<<<<<< HEAD
function surface_temperature_variation(state, t, moisture_model)
    FT = eltype(state)
    ρ = state.ρ
    θ_liq_sfc = FT(265) - FT(1 / 4) * (t / 3600)
    if moisture_model == "dry"
        TS = PhaseDry_ρθ(param_set, ρ, θ_liq_sfc)
    else
        TS = PhaseEquil_ρθq(param_set, ρ, θ_liq_sfc, q_tot)
=======
function surface_temperature_variation(bl, state, t)
    FT = eltype(state)
    ρ = state.ρ
    θ_liq_sfc = FT(291.15) + FT(20) * sinpi(FT(t / 12 / 3600))
    if bl.moisture isa DryModel
        TS = PhaseDry_ρθ(bl.param_set, ρ, θ_liq_sfc)
    else
        q_tot = state.moisture.ρq_tot / ρ
        TS = PhaseEquil_ρθq(bl.param_set, ρ, θ_liq_sfc, q_tot)
>>>>>>> 4a3f0865
    end
    return air_temperature(TS)
end

function convective_bl_model(
    ::Type{FT},
    config_type,
    zmax,
    surface_flux;
    turbconv = NoTurbConv(),
    moisture_model = "dry",
) where {FT}

    ics = init_convective_bl!     # Initial conditions

    C_smag = FT(0.23)     # Smagorinsky coefficient
    C_drag = FT(0.001)    # Momentum exchange coefficient
    z_sponge = FT(2560)     # Start of sponge layer
    α_max = FT(0.75)       # Strength of sponge layer (timescale)
    γ = 2                  # Strength of sponge layer (exponent)
    u_geostrophic = FT(4)        # Eastward relaxation speed
    u_slope = FT(0)              # Slope of altitude-dependent relaxation speed
    v_geostrophic = FT(0)        # Northward relaxation speed
    f_coriolis = FT(1.031e-4) # Coriolis parameter
    u_star = FT(0.3)
    q_sfc = FT(0)

    # Assemble source components
    source = (
        Gravity(),
        ConvectiveBLSponge{FT}(
            zmax,
            z_sponge,
            α_max,
            γ,
            u_geostrophic,
            u_slope,
            v_geostrophic,
        ),
        ConvectiveBLGeostrophic{FT}(
            f_coriolis,
            u_geostrophic,
            u_slope,
            v_geostrophic,
        ),
    )

    # Set up problem initial and boundary conditions
    if surface_flux == "prescribed"
        energy_bc = PrescribedEnergyFlux((state, aux, t) -> LHF + SHF)
        moisture_bc = PrescribedMoistureFlux((state, aux, t) -> moisture_flux)
    elseif surface_flux == "bulk"
        energy_bc = BulkFormulaEnergy(
            (bl, state, aux, t, normPu_int) -> C_drag,
            (bl, state, aux, t) ->
                (surface_temperature_variation(bl, state, t), q_sfc),
        )
        moisture_bc = BulkFormulaMoisture(
            (state, aux, t, normPu_int) -> C_drag,
            (state, aux, t) -> q_sfc,
        )
    else
        @warn @sprintf(
            """
%s: unrecognized surface flux; using 'prescribed'""",
            surface_flux,
        )
    end

    moisture_flux = FT(0)
    problem = AtmosProblem(
        init_state_prognostic = ics,
        boundarycondition = (
            AtmosBC(
                momentum = Impenetrable(DragLaw(
                    # normPu_int is the internal horizontal speed
                    # P represents the projection onto the horizontal
                    (state, aux, t, normPu_int) -> (u_star / normPu_int)^2,
                )),
                energy = energy_bc,
                moisture = moisture_bc,
            ),
            AtmosBC(),
        ),
    )

    # Assemble model components
    model = AtmosModel{FT}(
        config_type,
        param_set;
        problem = problem,
        turbulence = SmagorinskyLilly{FT}(C_smag),
        moisture = EquilMoist{FT}(; maxiter = 5, tolerance = FT(0.1)),
        source = source_default,
        turbconv = turbconv,
    )

    return model
end

function config_diagnostics(driver_config)
    default_dgngrp = setup_atmos_default_diagnostics(
        AtmosLESConfigType(),
        "2500steps",
        driver_config.name,
    )
    core_dgngrp = setup_atmos_core_diagnostics(
        AtmosLESConfigType(),
        "2500steps",
        driver_config.name,
    )
    return ClimateMachine.DiagnosticsConfiguration([
        default_dgngrp,
        core_dgngrp,
    ])
end<|MERGE_RESOLUTION|>--- conflicted
+++ resolved
@@ -202,16 +202,6 @@
     init_state_prognostic!(bl.turbconv, bl, state, aux, localgeo, t)
 end
 
-<<<<<<< HEAD
-function surface_temperature_variation(state, t, moisture_model)
-    FT = eltype(state)
-    ρ = state.ρ
-    θ_liq_sfc = FT(265) - FT(1 / 4) * (t / 3600)
-    if moisture_model == "dry"
-        TS = PhaseDry_ρθ(param_set, ρ, θ_liq_sfc)
-    else
-        TS = PhaseEquil_ρθq(param_set, ρ, θ_liq_sfc, q_tot)
-=======
 function surface_temperature_variation(bl, state, t)
     FT = eltype(state)
     ρ = state.ρ
@@ -221,7 +211,6 @@
     else
         q_tot = state.moisture.ρq_tot / ρ
         TS = PhaseEquil_ρθq(bl.param_set, ρ, θ_liq_sfc, q_tot)
->>>>>>> 4a3f0865
     end
     return air_temperature(TS)
 end
@@ -250,7 +239,7 @@
     q_sfc = FT(0)
 
     # Assemble source components
-    source = (
+    source_default = (
         Gravity(),
         ConvectiveBLSponge{FT}(
             zmax,
