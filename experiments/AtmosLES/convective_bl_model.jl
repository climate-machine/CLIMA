#!/usr/bin/env julia --project
# This experiment file establishes the initial conditions, boundary conditions,
# source terms and simulation parameters (domain size + resolution) for the

# Convective Boundary Layer LES case (Kitamura et al, 2016).

## ### Convective Boundary Layer LES
## [Nishizawa2018](@cite)
#
# To simulate the experiment, type in
#
# julia --project experiments/AtmosLES/convective_bl_les.jl

using ArgParse
using Distributions
using DocStringExtensions
using LinearAlgebra
using Printf
using Random
using StaticArrays
using Test

using ClimateMachine
using ClimateMachine.Atmos
using ClimateMachine.ConfigTypes
using ClimateMachine.DGMethods.NumericalFluxes
using ClimateMachine.Diagnostics
using ClimateMachine.GenericCallbacks
using ClimateMachine.Mesh.Filters
using ClimateMachine.Mesh.Grids
using ClimateMachine.ODESolvers
using ClimateMachine.Orientations
using ClimateMachine.Thermodynamics
using ClimateMachine.TurbulenceClosures
using ClimateMachine.TurbulenceConvection
using ClimateMachine.VariableTemplates

using ClimateMachine.BalanceLaws:
    BalanceLaw, Auxiliary, Gradient, GradientFlux, Prognostic

using CLIMAParameters
using CLIMAParameters.Planet: R_d, cp_d, cv_d, MSLP, grav
struct EarthParameterSet <: AbstractEarthParameterSet end
const param_set = EarthParameterSet()

import ClimateMachine.Atmos: atmos_source!, flux_second_order!
using ClimateMachine.Atmos: altitude, recover_thermo_state

"""
  ConvectiveBL Geostrophic Forcing (Source)
"""
struct ConvectiveBLGeostrophic{FT} <: AbstractSource
    "Coriolis parameter [s⁻¹]"
    f_coriolis::FT
    "Eastward geostrophic velocity `[m/s]` (Base)"
    u_geostrophic::FT
    "Eastward geostrophic velocity `[m/s]` (Slope)"
    u_slope::FT
    "Northward geostrophic velocity `[m/s]`"
    v_geostrophic::FT
end
function atmos_source!(
    s::ConvectiveBLGeostrophic,
    atmos::AtmosModel,
    source::Vars,
    state::Vars,
    diffusive::Vars,
    aux::Vars,
    t::Real,
    direction,
)

    f_coriolis = s.f_coriolis
    u_geostrophic = s.u_geostrophic
    u_slope = s.u_slope
    v_geostrophic = s.v_geostrophic

    z = altitude(atmos, aux)
    # Note z dependence of eastward geostrophic velocity
    u_geo = SVector(u_geostrophic + u_slope * z, v_geostrophic, 0)
    ẑ = vertical_unit_vector(atmos, aux)
    fkvector = f_coriolis * ẑ
    # Accumulate sources
    source.ρu -= fkvector × (state.ρu .- state.ρ * u_geo)
    return nothing
end

"""
  ConvectiveBL Sponge (Source)
"""
struct ConvectiveBLSponge{FT} <: AbstractSource
    "Maximum domain altitude (m)"
    z_max::FT
    "Altitude at with sponge starts (m)"
    z_sponge::FT
    "Sponge Strength 0 ⩽ α_max ⩽ 1"
    α_max::FT
    "Sponge exponent"
    γ::FT
    "Eastward geostrophic velocity `[m/s]` (Base)"
    u_geostrophic::FT
    "Eastward geostrophic velocity `[m/s]` (Slope)"
    u_slope::FT
    "Northward geostrophic velocity `[m/s]`"
    v_geostrophic::FT
end
function atmos_source!(
    s::ConvectiveBLSponge,
    atmos::AtmosModel,
    source::Vars,
    state::Vars,
    diffusive::Vars,
    aux::Vars,
    t::Real,
    direction,
)

    z_max = s.z_max
    z_sponge = s.z_sponge
    α_max = s.α_max
    γ = s.γ
    u_geostrophic = s.u_geostrophic
    u_slope = s.u_slope
    v_geostrophic = s.v_geostrophic

    z = altitude(atmos, aux)
    u_geo = SVector(u_geostrophic + u_slope * z, v_geostrophic, 0)
    ẑ = vertical_unit_vector(atmos, aux)
    # Accumulate sources
    if z_sponge <= z
        r = (z - z_sponge) / (z_max - z_sponge)
        β_sponge = α_max * sinpi(r / 2)^s.γ
        source.ρu -= β_sponge * (state.ρu .- state.ρ * u_geo)
    end
    return nothing
end

"""
  Initial Condition for ConvectiveBoundaryLayer LES
"""
function init_convective_bl!(problem, bl, state, aux, localgeo, t)
    (x, y, z) = localgeo.coord

    # Problem floating point precision
    FT = eltype(state)
    R_gas::FT = R_d(bl.param_set)
    c_p::FT = cp_d(bl.param_set)
    c_v::FT = cv_d(bl.param_set)
    p0::FT = MSLP(bl.param_set)
    _grav::FT = grav(bl.param_set)
    γ::FT = c_p / c_v
    # Initialise speeds [u = Eastward, v = Northward, w = Vertical]
    u::FT = 4
    v::FT = 0
    w::FT = 0
    # Assign piecewise quantities to θ_liq and q_tot
    θ_liq::FT = 0
    q_tot::FT = 0
    # functions for potential temperature

    θ_liq = FT(288) + FT(4 / 1000) * z
    θ = θ_liq
    π_exner = FT(1) - _grav / (c_p * θ) * z # exner pressure
    ρ = p0 / (R_gas * θ) * (π_exner)^(c_v / R_gas) # density
    # Establish thermodynamic state and moist phase partitioning
    TS = PhaseEquil_ρθq(bl.param_set, ρ, θ_liq, q_tot)

    # Compute momentum contributions
    ρu = ρ * u
    ρv = ρ * v
    ρw = ρ * w

    # Compute energy contributions
    e_kin = FT(1 // 2) * (u^2 + v^2 + w^2)
    e_pot = _grav * z
    ρe_tot = ρ * total_energy(e_kin, e_pot, TS)

    # Assign initial conditions for prognostic state variables
    state.ρ = ρ
    state.ρu = SVector(ρu, ρv, ρw)
    state.ρe = ρe_tot
    if !(bl.moisture isa DryModel)
        state.moisture.ρq_tot = ρ * q_tot
    end

    if z <= FT(400) # Add random perturbations to bottom 400m of model
        state.ρe += rand() * ρe_tot / 100
    end
    init_state_prognostic!(bl.turbconv, bl, state, aux, localgeo, t)
end

function surface_temperature_variation(bl, state, t)
    FT = eltype(state)
    ρ = state.ρ
    θ_liq_sfc = FT(291.15) + FT(20) * sinpi(FT(t / 12 / 3600))
    if bl.moisture isa DryModel
        TS = PhaseDry_ρθ(bl.param_set, ρ, θ_liq_sfc)
    else
        q_tot = state.moisture.ρq_tot / ρ
        TS = PhaseEquil_ρθq(bl.param_set, ρ, θ_liq_sfc, q_tot)
    end
    return air_temperature(TS)
end

function convective_bl_model(
    ::Type{FT},
    config_type,
    zmax,
    surface_flux;
    turbconv = NoTurbConv(),
    moisture_model = "dry",
) where {FT}

    ics = init_convective_bl!     # Initial conditions

    C_smag = FT(0.23)     # Smagorinsky coefficient
    C_drag = FT(0.001)    # Momentum exchange coefficient
    z_sponge = FT(2560)     # Start of sponge layer
    α_max = FT(0.75)       # Strength of sponge layer (timescale)
    γ = 2                  # Strength of sponge layer (exponent)
    u_geostrophic = FT(4)        # Eastward relaxation speed
    u_slope = FT(0)              # Slope of altitude-dependent relaxation speed
    v_geostrophic = FT(0)        # Northward relaxation speed
    f_coriolis = FT(1.031e-4) # Coriolis parameter
    u_star = FT(0.3)
    q_sfc = FT(0)

    # Assemble source components
    source_default = (
        Gravity(),
        ConvectiveBLSponge{FT}(
            zmax,
            z_sponge,
            α_max,
            γ,
            u_geostrophic,
            u_slope,
            v_geostrophic,
        ),
        ConvectiveBLGeostrophic{FT}(
            f_coriolis,
            u_geostrophic,
            u_slope,
            v_geostrophic,
        ),
        turbconv_sources(turbconv)...,
    )
    if moisture_model == "dry"
        moisture = DryModel()
    elseif moisture_model == "equilibrium"
        source = source_default
        moisture = EquilMoist{FT}(; maxiter = 5, tolerance = FT(0.1))
    elseif moisture_model == "nonequilibrium"
        source = (source_default..., CreateClouds()...)
        moisture = NonEquilMoist()
    else
        @warn @sprintf(
            """
%s: unrecognized moisture_model in source terms, using the defaults""",
            moisture_model,
        )
        source = source_default
    end
    # Set up problem initial and boundary conditions
    if surface_flux == "prescribed"
        energy_bc = PrescribedEnergyFlux((state, aux, t) -> LHF + SHF)
        moisture_bc = PrescribedMoistureFlux((state, aux, t) -> moisture_flux)
    elseif surface_flux == "bulk"
        energy_bc = BulkFormulaEnergy(
            (bl, state, aux, t, normPu_int) -> C_drag,
            (bl, state, aux, t) ->
                (surface_temperature_variation(bl, state, t), q_sfc),
        )
        moisture_bc = BulkFormulaMoisture(
            (state, aux, t, normPu_int) -> C_drag,
            (state, aux, t) -> q_sfc,
        )
    else
        @warn @sprintf(
            """
%s: unrecognized surface flux; using 'prescribed'""",
            surface_flux,
        )
    end

<<<<<<< HEAD
    if moisture_model == "dry"
        boundary_conditions = (
            AtmosBC(
                momentum = Impenetrable(DragLaw(
                    # normPu_int is the internal horizontal speed
                    # P represents the projection onto the horizontal
                    (state, aux, t, normPu_int) -> (u_star / normPu_int)^2,
                )),
                energy = energy_bc,
            ),
            AtmosBC(),
        )
    else
        boundary_conditions = (
=======
    # Set up problem initial and boundary conditions
    moisture_flux = FT(0)
    problem = AtmosProblem(
        boundaryconditions = (
>>>>>>> 79abdf18
            AtmosBC(
                momentum = Impenetrable(DragLaw(
                    # normPu_int is the internal horizontal speed
                    # P represents the projection onto the horizontal
                    (state, aux, t, normPu_int) -> (u_star / normPu_int)^2,
                )),
                energy = energy_bc,
                moisture = moisture_bc,
<<<<<<< HEAD
            ),
            AtmosBC(),
        )
    end
    # Set up problem initial and boundary conditions
    moisture_flux = FT(0)
    problem = AtmosProblem(
=======
                turbconv = turbconv_bcs(turbconv)[1],
            ),
            AtmosBC(turbconv = turbconv_bcs(turbconv)[2]),
        ),
>>>>>>> 79abdf18
        init_state_prognostic = ics,
        boundarycondition = boundary_conditions,
    )

    # Assemble model components
    model = AtmosModel{FT}(
        config_type,
        param_set;
        problem = problem,
        turbulence = SmagorinskyLilly{FT}(C_smag),
        moisture = moisture,
        source = source_default,
        turbconv = turbconv,
    )

    return model
end

function config_diagnostics(driver_config)
    default_dgngrp = setup_atmos_default_diagnostics(
        AtmosLESConfigType(),
        "2500steps",
        driver_config.name,
    )
    core_dgngrp = setup_atmos_core_diagnostics(
        AtmosLESConfigType(),
        "2500steps",
        driver_config.name,
    )
    return ClimateMachine.DiagnosticsConfiguration([
        default_dgngrp,
        core_dgngrp,
    ])
end<|MERGE_RESOLUTION|>--- conflicted
+++ resolved
@@ -283,27 +283,10 @@
         )
     end
 
-<<<<<<< HEAD
-    if moisture_model == "dry"
-        boundary_conditions = (
-            AtmosBC(
-                momentum = Impenetrable(DragLaw(
-                    # normPu_int is the internal horizontal speed
-                    # P represents the projection onto the horizontal
-                    (state, aux, t, normPu_int) -> (u_star / normPu_int)^2,
-                )),
-                energy = energy_bc,
-            ),
-            AtmosBC(),
-        )
-    else
-        boundary_conditions = (
-=======
     # Set up problem initial and boundary conditions
     moisture_flux = FT(0)
     problem = AtmosProblem(
         boundaryconditions = (
->>>>>>> 79abdf18
             AtmosBC(
                 momentum = Impenetrable(DragLaw(
                     # normPu_int is the internal horizontal speed
@@ -312,20 +295,10 @@
                 )),
                 energy = energy_bc,
                 moisture = moisture_bc,
-<<<<<<< HEAD
-            ),
-            AtmosBC(),
-        )
-    end
-    # Set up problem initial and boundary conditions
-    moisture_flux = FT(0)
-    problem = AtmosProblem(
-=======
                 turbconv = turbconv_bcs(turbconv)[1],
             ),
             AtmosBC(turbconv = turbconv_bcs(turbconv)[2]),
         ),
->>>>>>> 79abdf18
         init_state_prognostic = ics,
         boundarycondition = boundary_conditions,
     )
