--- conflicted
+++ resolved
@@ -45,15 +45,9 @@
 gpu = [
   { file = "test/DGmethods/advection_diffusion/pseudo1D_advection_diffusion.jl", slurmargs = ["--ntasks=3"], args = ["--integration-testing"] },
   { file = "test/DGmethods/advection_diffusion/pseudo1D_advection_diffusion_1dimex.jl", slurmargs = ["--ntasks=3"], args = [] },
-<<<<<<< HEAD
-  { file = "examples/Atmos/dry_rayleigh_benard.jl", slurmargs = ["--ntasks=3"], args = [] },
-  { file = "examples/Atmos/heldsuarez.jl", slurmargs = ["--ntasks=3"], args = [] },
-  { file = "test/Ocean/Hydrostatic_Boussinesq/test_divergence_free.jl", slurmargs = ["--ntasks=3"], args = [] },
-=======
   { file = "test/DGmethods/advection_diffusion/pseudo1D_heat_eqn.jl", slurmargs = ["--ntasks=3"], args = ["--integration-testing"] },
   { file = "test/Ocean/Hydrostatic_Boussinesq/test_divergence_free.jl", slurmargs = ["--ntasks=3"], args = [] },
   { file = "test/Ocean/Hydrostatic_Boussinesq/test_divergence_free_IMEX.jl", slurmargs = ["--ntasks=3"], args = [] },
->>>>>>> e9e037d4
   { file = "examples/Atmos/dry_rayleigh_benard.jl", slurmargs = ["--ntasks=3"], args = [] },
   { file = "examples/Atmos/heldsuarez.jl", slurmargs = ["--ntasks=3"], args = [] },
   { file = "experiments/GCM/heldsuarez.jl", slurmargs = ["--ntasks=3"], args = [] },
