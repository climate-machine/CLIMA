--- conflicted
+++ resolved
@@ -13,16 +13,11 @@
   modules = [Documenter, CLIMA],
   pages = Any[
     "Home" => "index.md",
-<<<<<<< HEAD
     "Utilites" => Any[
       "RootSolvers" => "Utilities/RootSolvers.md",
       "MoistThermodynamics" => "Utilities/MoistThermodynamics.md",
-=======
-    "Modules" => Any[
-      "Utilities.md",
-      "AtmosDycore.md",
->>>>>>> 8f4f7748
-    ],
+      ]
+    "AtmosDycore" => "AtmosDycore.md",
     "Developer docs" => Any[
       "CodingConventions.md",
       "AcceptableUnicode.md",
