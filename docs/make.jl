using CLIMA, Documenter

makedocs(
  sitename = "CLIMA",
  doctest = false,
  strict = false,
  format = Documenter.HTML(
    prettyurls = get(ENV, "CI", nothing) == "true",
    # prettyurls = !("local" in ARGS),
    # canonical = "https://climate-machine.github.io/CLIMA/stable/",
  ),
  clean = false,
  modules = [Documenter, CLIMA],
  pages = Any[
    "Home" => "index.md",
    "Utilites" => Any[
      "RootSolvers" => "Utilities/RootSolvers.md",
      "MoistThermodynamics" => "Utilities/MoistThermodynamics.md",
<<<<<<< HEAD
    ],
    "Atmos" => Any[
      "Atmos/SurfaceFluxes.md"
    ],
=======
      ],
    "ODESolvers" => "ODESolvers.md",
    "Mesh" => "Mesh.md",
>>>>>>> 677a934a
    "AtmosDycore" => "AtmosDycore.md",
    "Developer docs" => Any[
      "CodingConventions.md",
      "AcceptableUnicode.md",
    ]
  ],
)

deploydocs(
           repo = "github.com/climate-machine/CLIMA.git",
           target = "build",
          )<|MERGE_RESOLUTION|>--- conflicted
+++ resolved
@@ -16,16 +16,12 @@
     "Utilites" => Any[
       "RootSolvers" => "Utilities/RootSolvers.md",
       "MoistThermodynamics" => "Utilities/MoistThermodynamics.md",
-<<<<<<< HEAD
     ],
     "Atmos" => Any[
       "Atmos/SurfaceFluxes.md"
     ],
-=======
-      ],
     "ODESolvers" => "ODESolvers.md",
     "Mesh" => "Mesh.md",
->>>>>>> 677a934a
     "AtmosDycore" => "AtmosDycore.md",
     "Developer docs" => Any[
       "CodingConventions.md",
